{
  "component_name": "meshery-server",
  "component_type": "component",
  "errors": {
    "1000": {
      "name": "ErrInvalidRequestCode",
      "code": "1000",
      "severity": "Alert",
      "long_description": "The Graphql query requested is invalid",
      "short_description": "Invalid query, please check syntax",
      "probable_cause": "",
      "suggested_remediation": "Check the query parameters and syntax of the query being run"
    },
    "1001": {
      "name": "ErrNilClientCode",
      "code": "1001",
      "severity": "",
      "long_description": "",
      "short_description": "",
      "probable_cause": "",
      "suggested_remediation": ""
    },
    "1002": {
      "name": "ErrCreateDataCode",
      "code": "1002",
      "severity": "",
      "long_description": "",
      "short_description": "",
      "probable_cause": "",
      "suggested_remediation": ""
    },
    "1003": {
      "name": "ErrQueryCode",
      "code": "1003",
      "severity": "Alert",
      "long_description": "Invalid Query performed in Meshery Database",
      "short_description": "Error while querying data",
      "probable_cause": "",
      "suggested_remediation": ""
    },
    "1004": {
      "name": "ErrMeshsyncSubscriptionCode",
      "code": "1004",
      "severity": "Alert",
      "long_description": "GraphQL subscription for MeshSync stopped",
      "short_description": "MeshSync Subscription failed",
      "probable_cause": "Could be a network issue",
      "suggested_remediation": "Check if meshery server is reachable from the browser"
    },
    "1005": {
      "name": "ErrOperatorSubscriptionCode",
      "code": "1005",
      "severity": "Alert",
      "long_description": "GraphQL subscription for Operator stopped",
      "short_description": "Operator Subscription failed",
      "probable_cause": "Could be a network issue",
      "suggested_remediation": "Check if meshery server is reachable from the browser"
    },
    "1006": {
      "name": "ErrAddonSubscriptionCode",
      "code": "1006",
      "severity": "Alert",
      "long_description": "GraphQL subscription for Addons stopped",
      "short_description": "Addons Subscription failed",
      "probable_cause": "Could be a network issue",
      "suggested_remediation": "Check if meshery server is reachable from the browser"
    },
    "1007": {
      "name": "ErrControlPlaneSubscriptionCode",
      "code": "1007",
      "severity": "Alert",
      "long_description": "GraphQL subscription for Control Plane stopped",
      "short_description": "Control Plane Subscription failed",
      "probable_cause": "Could be a network issue",
      "suggested_remediation": "Check if meshery server is reachable from the browser"
    },
    "1008": {
      "name": "ErrMesheryClientCode",
      "code": "1008",
      "severity": "",
      "long_description": "",
      "short_description": "",
      "probable_cause": "",
      "suggested_remediation": ""
    },
    "1009": {
      "name": "ErrSubscribeChannelCode",
      "code": "1009",
      "severity": "Alert",
      "long_description": "Unable to create a broker subscription",
      "short_description": "Unable to subscribe to channel",
      "probable_cause": "Could be a network issue\nMeshery Broker could have crashed",
      "suggested_remediation": "Check if Meshery Broker is reachable from Meshery Server\nCheck if Meshery Broker is up and running inside the configured cluster"
    },
    "1010": {
      "name": "ErrPublishBrokerCode",
      "code": "1010",
      "severity": "Alert",
      "long_description": "Unable to create a broker publisher",
      "short_description": "Unable to publish to broker",
      "probable_cause": "Could be a network issue\nMeshery Broker could have crashed",
      "suggested_remediation": "Check if Meshery Broker is reachable from Meshery Server\nCheck if Meshery Broker is up and running inside the configured cluster"
    },
    "1011": {
      "name": "ErrNoMeshSyncCode",
      "code": "1011",
      "severity": "",
      "long_description": "",
      "short_description": "",
      "probable_cause": "",
      "suggested_remediation": ""
    },
    "1012": {
      "name": "ErrNoExternalEndpointCode",
      "code": "1012",
      "severity": "Alert",
      "long_description": "",
      "short_description": "Unable to find the External Endpoint",
      "probable_cause": "The service might not be exposed to External IP\nMeshsync cache is outdated",
      "suggested_remediation": ""
    },
    "2000": {
      "name": "ErrInvalidK8SConfigCode",
      "code": "2000",
      "severity": "Alert",
      "long_description": "Kubernetes config is not initialized with Meshery",
      "short_description": "No valid kubernetes config found",
      "probable_cause": "",
      "suggested_remediation": "Upload your kubernetes config via the settings dashboard. If uploaded, wait for a minute for it to get initialized"
    },
    "2001": {
      "name": "ErrNilClientCode",
      "code": "2001",
      "severity": "",
      "long_description": "",
      "short_description": "",
      "probable_cause": "",
      "suggested_remediation": ""
    },
    "2002": {
      "name": "ErrPrometheusScanCode",
      "code": "2002",
      "severity": "Alert",
      "long_description": "",
      "short_description": "Unable to connect to prometheus",
      "probable_cause": "",
      "suggested_remediation": "Check if your Prometheus and Grafana Endpoint are correct\nConnect to Prometheus and Grafana from the settings page in the UI"
    },
    "2003": {
      "name": "ErrGrafanaScanCode",
      "code": "2003",
      "severity": "Alert",
      "long_description": "",
      "short_description": "Unable to connect to grafana",
      "probable_cause": "",
      "suggested_remediation": "Check if your Grafana Endpoint is correct\nConnect to Grafana from the settings page in the UI"
    },
    "2004": {
      "name": "ErrRecordPreferencesCode",
      "code": "2004",
      "severity": "Alert",
      "long_description": "",
      "short_description": "unable to save user config data",
      "probable_cause": "User token might be invalid\ndb might be corrupted",
      "suggested_remediation": "Relogin to Meshery"
    },
    "2005": {
      "name": "ErrGrafanaConfigCode",
      "code": "2005",
      "severity": "Alert",
      "long_description": "Cannot find valid grafana endpoint in user pref",
      "short_description": "Grafana endpoint not configured",
      "probable_cause": "",
      "suggested_remediation": "Setup your Grafana Endpoint via the settings dashboard"
    },
    "2006": {
      "name": "ErrPrometheusConfigCode",
      "code": "2006",
      "severity": "Alert",
      "long_description": "Cannot find valid Prometheus endpoint in user pref",
      "short_description": "Prometheus endpoint not configured",
      "probable_cause": "",
      "suggested_remediation": "Setup your Prometheus Endpoint via the settings dashboard"
    },
    "2007": {
      "name": "ErrGrafanaQueryCode",
      "code": "2007",
      "severity": "Alert",
      "long_description": "",
      "short_description": "Unable to query grafana",
      "probable_cause": "",
      "suggested_remediation": "Check if your Grafana query is correct\nConnect to Grafana from the settings page in the UI"
    },
    "2008": {
      "name": "ErrPrometheusQueryCode",
      "code": "2008",
      "severity": "Alert",
      "long_description": "",
      "short_description": "Unable to query prometheus",
      "probable_cause": "",
      "suggested_remediation": "Check if your Prometheus query is correct\nConnect to Prometheus and Grafana from the settings page in the UI"
    },
    "2009": {
      "name": "ErrGrafanaBoardsCode",
      "code": "2009",
      "severity": "",
      "long_description": "",
      "short_description": "",
      "probable_cause": "",
      "suggested_remediation": ""
    },
    "2010": {
      "name": "ErrPrometheusBoardsCode",
      "code": "2010",
      "severity": "",
      "long_description": "",
      "short_description": "",
      "probable_cause": "",
      "suggested_remediation": ""
    },
    "2011": {
      "name": "ErrStaticBoardsCode",
      "code": "2011",
      "severity": "Alert",
      "long_description": "unable to get static board",
      "short_description": "unable to get static board",
      "probable_cause": "",
      "suggested_remediation": ""
    },
    "2012": {
      "name": "ErrRequestBodyCode",
      "code": "2012",
      "severity": "Alert",
      "long_description": "",
      "short_description": "unable to read the request body",
      "probable_cause": "",
      "suggested_remediation": ""
    },
    "2013": {
      "name": "ErrMarshalCode",
      "code": "2013",
      "severity": "Alert",
      "long_description": "",
      "short_description": "Unable to marshal the : ",
      "probable_cause": "",
      "suggested_remediation": ""
    },
    "2014": {
      "name": "ErrUnmarshalCode",
      "code": "2014",
      "severity": "Alert",
      "long_description": "",
      "short_description": "Unable to unmarshal the : ",
      "probable_cause": "",
      "suggested_remediation": ""
    },
    "2015": {
      "name": "ErrEncodingCode",
      "code": "2015",
      "severity": "Alert",
      "long_description": "",
      "short_description": "Error encoding the : ",
      "probable_cause": "Unable to encode the : ",
      "suggested_remediation": ""
    },
    "2016": {
      "name": "ErrParseBoolCode",
      "code": "2016",
      "severity": "Alert",
      "long_description": "",
      "short_description": "unable to parse : ",
      "probable_cause": "Failed due to invalid value of : ",
      "suggested_remediation": "please provide a valid value for : "
    },
    "2017": {
      "name": "ErrStreamEventsCode",
      "code": "2017",
      "severity": "Alert",
      "long_description": "",
      "short_description": "There was an error connecting to the backend to get events",
      "probable_cause": "",
      "suggested_remediation": ""
    },
    "2018": {
      "name": "ErrStreamClientCode",
      "code": "2018",
      "severity": "Alert",
      "long_description": "",
      "short_description": "Event streaming ended",
      "probable_cause": "",
      "suggested_remediation": ""
    },
    "2019": {
      "name": "ErrUnmarshalEventCode",
      "code": "2019",
      "severity": "",
      "long_description": "",
      "short_description": "",
      "probable_cause": "",
      "suggested_remediation": ""
    },
    "2020": {
      "name": "ErrPublishSmiResultsCode",
      "code": "2020",
      "severity": "Alert",
      "long_description": "",
      "short_description": "Error publishing SMI results",
      "probable_cause": "",
      "suggested_remediation": ""
    },
    "2021": {
      "name": "ErrMarshalEventCode",
      "code": "2021",
      "severity": "",
      "long_description": "",
      "short_description": "",
      "probable_cause": "",
      "suggested_remediation": ""
    },
    "2022": {
      "name": "ErrPluginOpenCode",
      "code": "2022",
      "severity": "Alert",
      "long_description": "",
      "short_description": "Error opening the plugin",
      "probable_cause": "",
      "suggested_remediation": ""
    },
    "2023": {
      "name": "ErrPluginLookupCode",
      "code": "2023",
      "severity": "Alert",
      "long_description": "",
      "short_description": "Error performing a plugin lookup",
      "probable_cause": "",
      "suggested_remediation": ""
    },
    "2024": {
      "name": "ErrPluginRunCode",
      "code": "2024",
      "severity": "Alert",
      "long_description": "",
      "short_description": "Error running meshery plugin",
      "probable_cause": "",
      "suggested_remediation": ""
    },
    "2025": {
      "name": "ErrParseFormCode",
      "code": "2025",
      "severity": "Alert",
      "long_description": "",
      "short_description": "unable to parse form",
      "probable_cause": "",
      "suggested_remediation": ""
    },
    "2026": {
      "name": "ErrQueryGetCode",
      "code": "2026",
      "severity": "Alert",
      "long_description": "",
      "short_description": "unable to get: ",
      "probable_cause": "",
      "suggested_remediation": ""
    },
    "2027": {
      "name": "ErrGetResultCode",
      "code": "2027",
      "severity": "Alert",
      "long_description": "",
      "short_description": "unable to get result",
      "probable_cause": "",
      "suggested_remediation": ""
    },
    "2028": {
      "name": "ErrConvertToSpecCode",
      "code": "2028",
      "severity": "Alert",
      "long_description": "",
      "short_description": "unable to convert to spec",
      "probable_cause": "",
      "suggested_remediation": ""
    },
    "2029": {
      "name": "ErrFetchSMIResultsCode",
      "code": "2029",
      "severity": "Alert",
      "long_description": "",
      "short_description": "unable to fetch SMI results",
      "probable_cause": "",
      "suggested_remediation": ""
    },
    "2030": {
      "name": "ErrFormFileCode",
      "code": "2030",
      "severity": "Alert",
      "long_description": "",
      "short_description": "error getting k8s file",
      "probable_cause": "",
      "suggested_remediation": ""
    },
    "2031": {
      "name": "ErrReadConfigCode",
      "code": "2031",
      "severity": "Alert",
      "long_description": "",
      "short_description": "error reading config\nerror reading database",
      "probable_cause": "",
      "suggested_remediation": ""
    },
    "2032": {
      "name": "ErrLoadConfigCode",
      "code": "2032",
      "severity": "Alert",
      "long_description": "",
      "short_description": "unable to load kubernetes config",
      "probable_cause": "",
      "suggested_remediation": ""
    },
    "2033": {
      "name": "ErrOpenFileCode",
      "code": "2033",
      "severity": "Alert",
      "long_description": "",
      "short_description": "unable to open file: ",
      "probable_cause": "",
      "suggested_remediation": ""
    },
    "2034": {
      "name": "ErrKubeVersionCode",
      "code": "2034",
      "severity": "Alert",
      "long_description": "",
      "short_description": "unable to get kubernetes version",
      "probable_cause": "",
      "suggested_remediation": ""
    },
    "2035": {
      "name": "ErrAddAdapterCode",
      "code": "2035",
      "severity": "Alert",
      "long_description": "meshLocationURL is empty to add an adapter",
      "short_description": "meshLocationURL is empty",
      "probable_cause": "meshLocationURL cannot be empty to add an adapter",
      "suggested_remediation": "please provide the meshLocationURL"
    },
    "2036": {
      "name": "ErrRetrieveDataCode",
      "code": "2036",
      "severity": "Alert",
      "long_description": "",
      "short_description": "Unable to retrieve the requested data",
      "probable_cause": "",
      "suggested_remediation": ""
    },
    "2037": {
      "name": "ErrValidAdapterCode",
      "code": "2037",
      "severity": "Alert",
      "long_description": "unable to find a valid adapter for the given adapter URL",
      "short_description": "Unable to find valid Adapter URL",
      "probable_cause": "Given adapter URL is not valid",
      "suggested_remediation": "Please provide a valid Adapter URL"
    },
    "2038": {
      "name": "ErrOperationIDCode",
      "code": "2038",
      "severity": "Alert",
      "long_description": "",
      "short_description": "Error generating the operation Id",
      "probable_cause": "",
      "suggested_remediation": ""
    },
    "2039": {
      "name": "ErrMeshClientCode",
      "code": "2039",
      "severity": "Alert",
      "long_description": "Unable to create a mesh client\nUnable to ping the mesh adapter",
      "short_description": "Error creating a mesh client\nError pinging the mesh adapter",
      "probable_cause": "Adapter could not be pinged",
      "suggested_remediation": "Unable to connect to the Mesh adapter using the given config, please try again"
    },
    "2040": {
      "name": "ErrApplyChangeCode",
      "code": "2040",
      "severity": "Alert",
      "long_description": "",
      "short_description": "Error applying the change",
      "probable_cause": "",
      "suggested_remediation": ""
    },
    "2041": {
      "name": "ErrRetrieveMeshDataCode",
      "code": "2041",
      "severity": "Alert",
      "long_description": "",
      "short_description": "Error getting operations for the mesh\nError getting service mesh name",
      "probable_cause": "unable to retrieve the requested data",
      "suggested_remediation": ""
    },
    "2042": {
      "name": "ErrApplicationFailureCode",
      "code": "2042",
      "severity": "Alert",
      "long_description": "",
      "short_description": "failed to \nthe application",
      "probable_cause": "",
      "suggested_remediation": ""
    },
    "2043": {
      "name": "ErrDecodingCode",
      "code": "2043",
      "severity": "Alert",
      "long_description": "",
      "short_description": "Error decoding the : ",
      "probable_cause": "",
      "suggested_remediation": ""
    },
    "2044": {
      "name": "ErrRetrieveUserTokenCode",
      "code": "2044",
      "severity": "Alert",
      "long_description": "",
      "short_description": "Failed to get the user token",
      "probable_cause": "",
      "suggested_remediation": ""
    },
    "2045": {
      "name": "ErrFailToSaveCode",
      "code": "2045",
<<<<<<< HEAD
      "severity": "",
      "long_description": "",
      "short_description": "",
=======
      "severity": "Alert",
      "long_description": "",
      "short_description": "Failed to Save: ",
>>>>>>> 648ba083
      "probable_cause": "",
      "suggested_remediation": ""
    },
    "2046": {
      "name": "ErrFailToDeleteCode",
      "code": "2046",
<<<<<<< HEAD
      "severity": "",
      "long_description": "",
      "short_description": "",
      "probable_cause": "",
      "suggested_remediation": ""
    },
    "2052": {
      "name": "ErrWriteResponseCode",
      "code": "2052",
      "severity": "Alert",
      "long_description": "",
      "short_description": "Error writing response",
      "probable_cause": "",
      "suggested_remediation": ""
    },
    "2053": {
      "name": "ErrTestConfigsCode",
      "code": "2053",
      "severity": "Alert",
      "long_description": "",
      "short_description": "Error fetching test configs",
      "probable_cause": "",
      "suggested_remediation": ""
    },
    "2054": {
      "name": "ErrInvalidGenValueCode",
      "code": "2054",
      "severity": "Alert",
      "long_description": "",
      "short_description": "Invalid value for gen",
      "probable_cause": "",
      "suggested_remediation": "please provide a valid value for gen (load generator)"
    },
=======
      "severity": "Alert",
      "long_description": "",
      "short_description": "Failed to Delete: ",
      "probable_cause": "",
      "suggested_remediation": ""
    },
>>>>>>> 648ba083
    "3000": {
      "name": "ErrGrafanaClientCode",
      "code": "3000",
      "severity": "Alert",
      "long_description": "Unable to initializes client for interacting with an instance of Grafana server",
      "short_description": "Unable to initialize Grafana Client",
      "probable_cause": "Invalid Grafana Endpoint or API-Key",
      "suggested_remediation": "Update your Grafana URL and API-Key from the settings page in the UI"
    }
  }
}<|MERGE_RESOLUTION|>--- conflicted
+++ resolved
@@ -527,22 +527,18 @@
     "2045": {
       "name": "ErrFailToSaveCode",
       "code": "2045",
-<<<<<<< HEAD
-      "severity": "",
-      "long_description": "",
-      "short_description": "",
-=======
+      "severity": "",
+      "long_description": "",
+      "short_description": "",
       "severity": "Alert",
       "long_description": "",
       "short_description": "Failed to Save: ",
->>>>>>> 648ba083
       "probable_cause": "",
       "suggested_remediation": ""
     },
     "2046": {
       "name": "ErrFailToDeleteCode",
       "code": "2046",
-<<<<<<< HEAD
       "severity": "",
       "long_description": "",
       "short_description": "",
@@ -576,14 +572,12 @@
       "probable_cause": "",
       "suggested_remediation": "please provide a valid value for gen (load generator)"
     },
-=======
       "severity": "Alert",
       "long_description": "",
       "short_description": "Failed to Delete: ",
       "probable_cause": "",
       "suggested_remediation": ""
     },
->>>>>>> 648ba083
     "3000": {
       "name": "ErrGrafanaClientCode",
       "code": "3000",
