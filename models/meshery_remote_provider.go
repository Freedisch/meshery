--- conflicted
+++ resolved
@@ -142,49 +142,6 @@
 		http.Redirect(w, r, l.SaaSBaseURL+"?source="+base64.URLEncoding.EncodeToString([]byte(tu))+"&provider_version="+l.ProviderVersion, http.StatusFound)
 		return
 	}
-<<<<<<< HEAD
-=======
-	l.issueSession(w, r)
-}
-
-// issueSession issues a cookie session after successful login
-func (l *MesheryRemoteProvider) issueSession(w http.ResponseWriter, req *http.Request) {
-	var reffURL string
-	reffCk, _ := req.Cookie(l.RefCookieName)
-	if reffCk != nil {
-		reffURL = reffCk.Value
-	}
-	logrus.Infof("preparing to issue session. retrieved reff url: %s", reffURL)
-	if reffURL == "" {
-		reffURL = "/"
-	}
-	// session, err := h.config.SessionStore.New(req, h.config.SessionName)
-	session, _ := l.SessionStore.New(req, l.SessionName)
-	// if err != nil {
-	// 	logrus.Errorf("unable to create session: %v", err)
-	// 	http.Error(w, "unable to create session", http.StatusInternalServerError)
-	// 	return
-	// }
-	session.Options.Path = "/"
-	token := ""
-	for k, va := range req.URL.Query() {
-		for _, v := range va {
-			if k == l.SaaSTokenName {
-				// logrus.Infof("setting user in session: %s", v)
-				token = v
-				break
-			}
-		}
-	}
-	if reffCk != nil && reffCk.Name != "" {
-		reffCk.Expires = time.Now().Add(-2 * time.Second)
-		http.SetCookie(w, reffCk)
-	}
-	session.Values[l.SaaSTokenName] = token
-	user, err := l.fetchUserDetails(token)
-	if err != nil {
-		logrus.Errorf("unable to save session: %v", err)
->>>>>>> 5898524a
 
 	// TODO: go to ref cookie
 	http.Redirect(w, r, "/", http.StatusFound)
