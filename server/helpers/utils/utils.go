--- conflicted
+++ resolved
@@ -151,24 +151,8 @@
 			if pathsvg != "" { // the image has already been loaded, point the component to that path
 				metadata["svgColor"] = pathsvg
 				goto White
-<<<<<<< HEAD
-=======
-			} else {
-				f, err := os.Create(filepath.Join(path, filename+"-color.svg"))
-				if err != nil {
-					fmt.Println(err)
-					return
-				}
-				_, err = f.WriteString(x)
-				if err != nil {
-					fmt.Println(err)
-					return
-				}
-				metadata["svgColor"] = getRelativePathForAPI(filepath.Join(dirname, "color", filename+"-color.svg")) //Replace the actual SVG with path to SVG
-				writeHashCheckSVG(hashString, metadata["svgColor"].(string))
->>>>>>> 5d43335e
-			}
-			f, err := os.Create(filepath.Join(path, comp.Kind+"-"+comp.Model.DisplayName+"-color.svg"))
+			}
+			f, err := os.Create(filepath.Join(path, filename+"-color.svg"))
 			if err != nil {
 				fmt.Println(err)
 				return
@@ -178,8 +162,8 @@
 				fmt.Println(err)
 				return
 			}
-			comp.Metadata["svgColor"] = getRelativePathForAPI(filepath.Join(comp.Model.Name, "color", comp.Kind+"-"+comp.Model.DisplayName+"-color.svg")) //Replace the actual SVG with path to SVG
-			writeHashCheckSVG(hashString, comp.Metadata["svgColor"].(string))
+			metadata["svgColor"] = getRelativePathForAPI(filepath.Join(dirname, "color", filename+"-color.svg")) //Replace the actual SVG with path to SVG
+			writeHashCheckSVG(hashString, metadata["svgColor"].(string))
 		}
 	}
 White:
