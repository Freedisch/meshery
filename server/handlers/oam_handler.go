--- conflicted
+++ resolved
@@ -390,14 +390,10 @@
 	skipPrintLogs bool,
 	registry *meshmodel.RegistryManager,
 	eb *events.EventStreamer,
-<<<<<<< HEAD
 	l logger.Handler,
-) (string, error) {
-=======
 ) (map[string]interface{}, error) {
 	resp := make(map[string]interface{})
 
->>>>>>> 13599c76
 	// Get the token from the context
 	token, ok := ctx.Value(models.TokenCtxKey).(string)
 	if !ok {
