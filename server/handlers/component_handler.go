--- conflicted
+++ resolved
@@ -233,13 +233,8 @@
 	res := models.MeshmodelsDuplicateAPIResponse{
 		Page:     page,
 		PageSize: int(pgSize),
-<<<<<<< HEAD
 		Count: *count,
 		Models: models.FindDuplicateModels(meshmodel),
-=======
-		Count:    count,
-		Models:   models.FindDuplicateModels(meshmodels),
->>>>>>> 9ee279df
 	}
 
 	if err := enc.Encode(res); err != nil {
