--- conflicted
+++ resolved
@@ -566,16 +566,14 @@
   # Query for getting kubectl describe details with meshkit 
   getKubectlDescribe(name: String!, kind: String!, namespace: String!): KctlDescribeDetails!
 
-<<<<<<< HEAD
   # Query for getting Pattern Catalog from remote provider
   fetchPatternCatalogContent(selector: CatalogSelector): [CatalogPattern!]!
   # Query for getting Filter Catalog from remote provider
   fetchFilterCatalogContent(selector: CatalogSelector): [CatalogFilter!]!
-=======
+
   # Query for getting cluster info
-  getClusterResources(k8scontextIDs: [String!]): ClusterResources!
->>>>>>> 75c944a3
-}
+    getClusterResources(k8scontextIDs: [String!]): ClusterResources!
+  }
 
 #
 
@@ -632,16 +630,13 @@
   subscribeMeshSyncEvents(
     k8scontextIDs: [String!]
   ) : MeshSyncEvent!
-<<<<<<< HEAD
+
   subscribeConfiguration(applicationSelector: PageFilter!, patternSelector: PageFilter!, filterSelector: PageFilter!) : ConfigurationPage!
-=======
-  subscribeConfiguration(selector: PageFilter!) : ConfigurationPage!
 
   subscribeClusterResources(
     k8scontextIDs: [String!]
   ): ClusterResources!
 
->>>>>>> 75c944a3
   subscribeK8sContext(selector: PageFilter!) : K8sContextsPage!
 
 }
