--- conflicted
+++ resolved
@@ -19,15 +19,6 @@
 GIT_COMMITSHA = $(shell git rev-list -1 HEAD)
 GIT_STRIPPED_VERSION=$(shell git describe --tags `git rev-list --tags --max-count=1` | cut -c 2-)
 
-<<<<<<< HEAD
-# GOVERSION = 1.17.8
-=======
-GOVERSION = 
->>>>>>> f9c8f805
-GOPATH = $(shell go env GOPATH)
-GOBIN  = $(GOPATH)/bin
-
-SHELL :=/bin/bash -o pipefail
 
 #-----------------------------------------------------------------------------
 # Components
