--- conflicted
+++ resolved
@@ -55,78 +55,7 @@
 
 		mctlCfg, err := config.GetMesheryCtl(viper.GetViper())
 		if err != nil {
-<<<<<<< HEAD
-			return errors.Wrap(err, "error processing config")
-		}
-
-		// sync
-		syncPath := mctlCfg.GetBaseMesheryURL() + "/api/system/sync"
-		method := "GET"
-
-		client := &http.Client{}
-
-		syncReq, err := http.NewRequest(method, syncPath, strings.NewReader(""))
-		if err != nil {
-			return err
-		}
-
-		syncReq.Header.Add("Content-Type", "application/x-www-form-urlencoded;charset=UTF-8")
-
-		err = utils.AddAuthDetails(syncReq, tokenPath)
-		if err != nil {
-			return err
-		}
-
-		_, err = client.Do(syncReq)
-		if err != nil {
-			return err
-		}
-
-		s := utils.CreateDefaultSpinner("Validation started", "\nValidation complete")
-
-		path := mctlCfg.GetBaseMesheryURL() + "/api/system/adapter/operation"
-		method = "POST"
-
-		data := url.Values{}
-		data.Set("adapter", adapterURL)
-		data.Set("customBody", "")
-		data.Set("deleteOp", "")
-		data.Set("namespace", "meshery")
-
-		// Choose which specification to use for conformance test
-		switch spec {
-		case "smi":
-			{
-				data.Set("query", "smi_conformance")
-				break
-			}
-		case "smp":
-			{
-				return errors.New("support for SMP coming in a future release")
-			}
-		case "istio-vet":
-			{
-				if adapterURL == "meshery-istio:10000" {
-					data.Set("query", "istio-vet")
-					break
-				}
-				return errors.New("only Istio supports istio-vet operation")
-			}
-		default:
-			{
-				return errors.New("specified specification not found or not yet supported")
-			}
-		}
-
-		payload := strings.NewReader(data.Encode())
-
-		req, err := http.NewRequest(method, path, payload)
-
-		if err != nil {
-			return err
-=======
-			log.Fatalln(err)
->>>>>>> c8dd33ae
+			log.Fatalln(err)
 		}
 
 		_, err = sendValidateRequest(mctlCfg, meshName, false)
