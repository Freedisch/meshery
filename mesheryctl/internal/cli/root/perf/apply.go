package perf

import (
	"bytes"
	"encoding/json"
	"io"
	"net/http"
	"os"
	"strconv"
	"strings"

	"github.com/asaskevich/govalidator"
	"github.com/ghodss/yaml"
	"github.com/layer5io/meshery/mesheryctl/internal/cli/root/config"
	"github.com/layer5io/meshery/mesheryctl/pkg/utils"
	"github.com/layer5io/meshery/models"
	SMP "github.com/layer5io/service-mesh-performance/spec"
	log "github.com/sirupsen/logrus"

	"github.com/pkg/errors"
	"github.com/spf13/cobra"
	"github.com/spf13/viper"
)

var (
	profileName        string
	testURL            string
	testName           string
	testMesh           string
	qps                string
	concurrentRequests string
	testDuration       string
	loadGenerator      string
	filePath           string
	profileID          string
	req                *http.Request
)

var applyCmd = &cobra.Command{
	Use:   "apply [profile-name | --file] --flags",
	Short: "Run a Performance test",
	Long:  `Run Performance test using existing profiles or using flags`,
	Args:  cobra.MinimumNArgs(0),
	Example: `
// Execute a Performance test with the specified performance profile
mesheryctl perf apply meshery-profile --flags

// Execute a Performance test with creating a new performance profile
mesheryctl perf apply meshery-profile-new --url "https://google.com"

// Run Performance test using SMP compatible test configuration
mesheryctl perf apply -f perf-config.yaml

// Run performance test using SMP compatible test configuration and override values with flags
mesheryctl perf apply -f <filepath> --flags

// Choice of load generator - fortio or wrk2 (default: fortio)
mesheryctl perf apply meshery-test --load-generator wrk2

// Execute a Performance test with specified queries per second
mesheryctl perf apply local-perf --url https://192.168.1.15/productpage --qps 30

// Execute a Performance test with specified service mesh
mesheryctl perf apply local-perf --url https://192.168.1.15/productpage --mesh istio
	`,
	RunE: func(cmd *cobra.Command, args []string) error {
		client := &http.Client{}
		userResponse := false

		// get logger instance
		logger, _ := utils.MeshkitLogger()

		// setting up for error formatting
		cmdUsed = "apply"

		mctlCfg, err := config.GetMesheryCtl(viper.GetViper())
		if err != nil {
			return ErrMesheryConfig(err)
		}

		// Importing SMP Configuration from the file
		// TODO: Refactor: Move checks to a single location and consolidate for file, flags and performance profile
		if filePath != "" {
			// Read the test configuration file
			smpConfig, err := os.ReadFile(filePath)
			if err != nil {
				return ErrReadFilepath(err)
			}

			testConfig := models.PerformanceTestConfigFile{}

			err = yaml.Unmarshal(smpConfig, &testConfig)
			if err != nil {
				return ErrFailUnmarshalFile(err)
			}

			if testConfig.Config == nil || testConfig.ServiceMesh == nil {
				return ErrInvalidTestConfigFile()
			}

			testClient := testConfig.Config.Clients[0]

			// Override values from configuration if passed on as flags
			if testName == "" {
				testName = testConfig.Config.Name
			}

			if testURL == "" {
				testURL = testClient.EndpointUrls[0]
			}

			if testMesh == "" {
				testMesh = SMP.ServiceMesh_Type_name[int32(testConfig.ServiceMesh.Type)]
			}

			if qps == "" {
				qps = strconv.FormatInt(testClient.Rps, 10)
			}

			if concurrentRequests == "" {
				concurrentRequests = strconv.Itoa(int(testClient.Connections))
			}

			if testDuration == "" {
				testDuration = testConfig.Config.Duration
			}

			if loadGenerator == "" {
				loadGenerator = testClient.LoadGenerator
			}
		}

		// Run test based on flags
		if testName == "" {
			logger.Debug("Test Name not provided")
			testName = utils.StringWithCharset(8)
			logger.Debug("Using random test name: ", testName)
		}

		// Throw error if a profile name is not provided
		if len(args) == 0 {
			return ErrNoProfileName()
		}

		// handles spaces in args if quoted args passed
		for i, arg := range args {
			args[i] = strings.ReplaceAll(arg, " ", "%20")
		}
		// join all args to form profile name
		profileName = strings.Join(args, "%20")

		// Check if the profile name is valid, if not prompt the user to create a new one
<<<<<<< HEAD
		logger.Debug("Fetching performance profile")

		req, _ = http.NewRequest("GET", mctlCfg.GetBaseMesheryURL()+"/api/user/performance/profiles?search="+profileName, nil)

		err = utils.AddAuthDetails(req, tokenPath)
=======
		log.Debug("Fetching performance profile")
		profiles, _, err := fetchPerformanceProfiles(mctlCfg.GetBaseMesheryURL(), profileName, pageSize, pageNumber-1)
>>>>>>> 23005c2d
		if err != nil {
			return err
		}

		index := 0
		if len(profiles) == 0 {
			// if the provided performance profile does not exist, prompt the user to create a new one

			// skip asking confirmation if -y flag used
			if utils.SilentFlag {
				userResponse = true
			} else {
				// ask user for confirmation
				userResponse = utils.AskForConfirmation("Profile with name '" + profileName + "' does not exist. Do you want to create a new one")
			}

			if userResponse {
				profileID, profileName, err = createPerformanceProfile(client, mctlCfg)
				if err != nil {
					return err
				}
			} else {
				return ErrNoProfileFound()
			}
		} else {
			if len(profiles) == 1 { // if single performance profile found set profileID
				profileID = profiles[0].ID.String()
			} else { // multiple profiles found with matching name ask for profile index
				data := profilesToStringArrays(profiles)
				index, err = userPrompt("profile", "Enter index of the profile", data)
				if err != nil {
					return err
				}
				profileID = profiles[index].ID.String()
			}
			// what if user passed profile-name but didn't passed the url
			// we use url from performance profile
			if testURL == "" {
				testURL = profiles[index].Endpoints[0]
			}

			// reset profile name without %20
			// pull test configuration from the profile only if a test configuration is not provided
			if filePath == "" {
				profileName = profiles[index].Name
				loadGenerator = profiles[index].LoadGenerators[0]
				concurrentRequests = strconv.Itoa(profiles[index].ConcurrentRequest)
				qps = strconv.Itoa(profiles[index].QPS)
				testDuration = profiles[index].Duration
				testMesh = profiles[index].ServiceMesh
			}
		}

		if testURL == "" {
			return ErrNoTestURL()
		}

		log.Debugf("performance profile is: %s", profileName)
		log.Debugf("test-url set to %s", testURL)

		// Method to check if the entered Test URL is valid or not
		if validURL := govalidator.IsURL(testURL); !validURL {
			return ErrNotValidURL()
		}

		req, err = utils.NewRequest("GET", mctlCfg.GetBaseMesheryURL()+"/api/user/performance/profiles/"+profileID+"/run", nil)
		if err != nil {
			return err
		}

		q := req.URL.Query()

		q.Add("name", testName)
		q.Add("loadGenerator", loadGenerator)
		q.Add("c", concurrentRequests)
		q.Add("url", testURL)
		q.Add("qps", qps)

		durLen := len(testDuration)

		q.Add("dur", string(testDuration[durLen-1]))
		q.Add("t", string(testDuration[:durLen-1]))

		if testMesh != "" {
			q.Add("mesh", testMesh)
		}
		req.URL.RawQuery = q.Encode()

		logger.Info("Initiating Performance test ...")

		resp, err := client.Do(req)
		if err != nil {
			return ErrFailRequest(err)
		}
		if utils.ContentTypeIsHTML(resp) {
			return ErrFailTestRun()
		}
		if resp.StatusCode != 200 {
			return ErrFailTestRun()
		}

		defer utils.SafeClose(resp.Body)
		data, err := io.ReadAll(resp.Body)
		if err != nil {
			return errors.Wrap(err, utils.PerfError("failed to read response body"))
		}
		logger.Debug(string(data))

		logger.Info("Test Completed Successfully!")
		return nil
	},
}

<<<<<<< HEAD
func multipleProfileConfirmation(profiles []models.PerformanceProfile) int {
	// get logger instance
	logger, _ := utils.MeshkitLogger()

	reader := bufio.NewReader(os.Stdin)

	for index, a := range profiles {
		fmt.Printf("Index: %v\n", index)
		fmt.Printf("Name: %v\n", a.Name)
		fmt.Printf("ID: %s\n", a.ID.String())
		fmt.Printf("Endpoint: %v\n", a.Endpoints[0])
		fmt.Printf("Load Generators: %v\n", a.LoadGenerators[0])
		fmt.Println("---------------------")
	}

	for {
		fmt.Printf("Enter the index of profile: ")
		response, err := reader.ReadString('\n')
		if err != nil {
			log.Fatal(err)
		}
		response = strings.ToLower(strings.TrimSpace(response))
		index, err := strconv.Atoi(response)
		if err != nil {
			logger.Info(err)
		}
		if index < 0 || index >= len(profiles) {
			logger.Info("Invalid index")
		} else {
			return index
		}
	}
}

=======
>>>>>>> 23005c2d
func init() {
	applyCmd.Flags().StringVar(&testURL, "url", "", "(optional) Endpoint URL to test (required with --profile)")
	applyCmd.Flags().StringVar(&testName, "name", "", "(optional) Name of the Test")
	applyCmd.Flags().StringVar(&testMesh, "mesh", "", "(optional) Name of the Service Mesh")
	applyCmd.Flags().StringVar(&qps, "qps", "", "(optional) Queries per second")
	applyCmd.Flags().StringVar(&concurrentRequests, "concurrent-requests", "", "(optional) Number of Parallel Requests")
	applyCmd.Flags().StringVar(&testDuration, "duration", "", "(optional) Length of test (e.g. 10s, 5m, 2h). For more, see https://golang.org/pkg/time/#ParseDuration")
	applyCmd.Flags().StringVar(&loadGenerator, "load-generator", "", "(optional) Load-Generator to be used (fortio/wrk2)")
	applyCmd.Flags().StringVarP(&filePath, "file", "f", "", "(optional) file containing SMP-compatible test configuration. For more, see https://github.com/layer5io/service-mesh-performance-specification")
}

func createPerformanceProfile(client *http.Client, mctlCfg *config.MesheryCtlConfig) (string, string, error) {
	// get logger instance
	logger, _ := utils.MeshkitLogger()

	logger.Debug("Creating new performance profile inside function")

	if profileName == "" {
		return "", "", ErrNoProfileName()
	}

	// ask for test url first
	if testURL == "" {
		return "", "", ErrNoTestURL()
	}

	// Method to check if the entered Test URL is valid or not
	if validURL := govalidator.IsURL(testURL); !validURL {
		return "", "", ErrNotValidURL()
	}

	if testMesh == "" {
		testMesh = "None"
	}

	if qps == "" {
		qps = "0"
	}

	if concurrentRequests == "" {
		concurrentRequests = "1"
	}

	if testDuration == "" {
		testDuration = "30s"
	}

	if loadGenerator == "" {
		loadGenerator = "fortio"
	}

	convReq, err := strconv.Atoi(concurrentRequests)
	if err != nil {
		return "", "", errors.New("failed to convert concurrent-request")
	}
	convQPS, err := strconv.Atoi(qps)
	if err != nil {
		return "", "", errors.New("failed to convert qps")
	}
	values := map[string]interface{}{
		"concurrent_request": convReq,
		"duration":           testDuration,
		"endpoints":          []string{testURL},
		"load_generators":    []string{loadGenerator},
		"name":               profileName,
		"qps":                convQPS,
		"service_mesh":       testMesh,
		"request_body":       "",
		"request_cookies":    "",
		"request_headers":    "",
		"content_type":       "",
	}

	jsonValue, err := json.Marshal(values)
	if err != nil {
		return "", "", ErrFailMarshal(err)
	}
	req, err = utils.NewRequest("POST", mctlCfg.GetBaseMesheryURL()+"/api/user/performance/profiles", bytes.NewBuffer(jsonValue))
	if err != nil {
		return "", "", err
	}

	resp, err := client.Do(req)
	if err != nil {
		return "", "", ErrFailRequest(err)
	}

	var response *models.PerformanceProfile
	// failsafe for the case when a valid uuid v4 is not an id of any pattern (bad api call)
	if resp.StatusCode != 200 {
		return "", "", ErrFailReqStatus(resp.StatusCode)
	}
	defer resp.Body.Close()
	body, err := io.ReadAll(resp.Body)
	if err != nil {
		return "", "", errors.Wrap(err, utils.PerfError("failed to read response body"))
	}
	err = json.Unmarshal(body, &response)
	if err != nil {
		return "", "", ErrFailUnmarshal(err)
	}
	profileID = response.ID.String()
	profileName = response.Name

	logger.Debug("New profile created")
	return profileID, profileName, nil
}<|MERGE_RESOLUTION|>--- conflicted
+++ resolved
@@ -150,16 +150,8 @@
 		profileName = strings.Join(args, "%20")
 
 		// Check if the profile name is valid, if not prompt the user to create a new one
-<<<<<<< HEAD
-		logger.Debug("Fetching performance profile")
-
-		req, _ = http.NewRequest("GET", mctlCfg.GetBaseMesheryURL()+"/api/user/performance/profiles?search="+profileName, nil)
-
-		err = utils.AddAuthDetails(req, tokenPath)
-=======
 		log.Debug("Fetching performance profile")
 		profiles, _, err := fetchPerformanceProfiles(mctlCfg.GetBaseMesheryURL(), profileName, pageSize, pageNumber-1)
->>>>>>> 23005c2d
 		if err != nil {
 			return err
 		}
@@ -273,43 +265,6 @@
 	},
 }
 
-<<<<<<< HEAD
-func multipleProfileConfirmation(profiles []models.PerformanceProfile) int {
-	// get logger instance
-	logger, _ := utils.MeshkitLogger()
-
-	reader := bufio.NewReader(os.Stdin)
-
-	for index, a := range profiles {
-		fmt.Printf("Index: %v\n", index)
-		fmt.Printf("Name: %v\n", a.Name)
-		fmt.Printf("ID: %s\n", a.ID.String())
-		fmt.Printf("Endpoint: %v\n", a.Endpoints[0])
-		fmt.Printf("Load Generators: %v\n", a.LoadGenerators[0])
-		fmt.Println("---------------------")
-	}
-
-	for {
-		fmt.Printf("Enter the index of profile: ")
-		response, err := reader.ReadString('\n')
-		if err != nil {
-			log.Fatal(err)
-		}
-		response = strings.ToLower(strings.TrimSpace(response))
-		index, err := strconv.Atoi(response)
-		if err != nil {
-			logger.Info(err)
-		}
-		if index < 0 || index >= len(profiles) {
-			logger.Info("Invalid index")
-		} else {
-			return index
-		}
-	}
-}
-
-=======
->>>>>>> 23005c2d
 func init() {
 	applyCmd.Flags().StringVar(&testURL, "url", "", "(optional) Endpoint URL to test (required with --profile)")
 	applyCmd.Flags().StringVar(&testName, "name", "", "(optional) Name of the Test")
