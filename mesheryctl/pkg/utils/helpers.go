package utils

import (
	"bufio"
	"bytes"
	crand "crypto/rand"
	"encoding/binary"
	"encoding/json"
	"fmt"
	"io"
	"io/ioutil"
	"math/rand"
	"mime/multipart"
	"net/http"
	"net/url"
	"os"
	"os/exec"
	"path/filepath"
	"runtime"
	"strconv"
	"strings"
	"time"

	"github.com/briandowns/spinner"
	"github.com/layer5io/meshery/mesheryctl/internal/cli/root/config"
	"github.com/layer5io/meshery/models"
	"github.com/layer5io/meshkit/utils"
	"github.com/olekukonko/tablewriter"
	"github.com/pkg/errors"
	"github.com/spf13/cobra"
	"github.com/spf13/viper"
	"gopkg.in/yaml.v2"

	log "github.com/sirupsen/logrus"
)

const (
	// Meshery Docker Deployment URLs
	dockerComposeWebURL         = "https://api.github.com/repos/docker/compose/releases/latest"
	defaultDockerComposeVersion = "1.24.1/docker-compose"
	dockerComposeBinaryURL      = "https://github.com/docker/compose/releases/download/"
	dockerComposeBinary         = "/usr/local/bin/docker-compose"

	// Meshery Kubernetes Deployment URLs
	baseConfigURL = "https://raw.githubusercontent.com/layer5io/meshery-operator/master/config/"
	OperatorURL   = baseConfigURL + "manifests/default.yaml"
	BrokerURL     = baseConfigURL + "samples/meshery_v1alpha1_broker.yaml"
	MeshsyncURL   = baseConfigURL + "samples/meshery_v1alpha1_meshsync.yaml"

	// Documentation URLs
	docsBaseURL    = "https://docs.meshery.io/"
	rootUsageURL   = docsBaseURL + "reference/mesheryctl"
	perfUsageURL   = docsBaseURL + "reference/mesheryctl/perf"
	systemUsageURL = docsBaseURL + "reference/mesheryctl/system"
	meshUsageURL   = docsBaseURL + "reference/mesheryctl/mesh"

	// Meshery Server Location
	EndpointProtocol = "http"
)

type cmdType string

const (
	cmdRoot   cmdType = "root"
	cmdPerf   cmdType = "perf"
	cmdMesh   cmdType = "mesh"
	cmdSystem cmdType = "system"
)

var (
	// ResetFlag indicates if a reset is required
	ResetFlag bool
	// SkipResetFlag indicates if fetching the updated manifest files is required
	SkipResetFlag bool
	// MesheryEndpoint is the default URL in which Meshery is exposed
	MesheryEndpoint = "http://localhost:9081"
	// MesheryFolder is the default relative location of the meshery config
	// related configuration files.
	MesheryFolder = ".meshery"
	// DockerComposeFile is the default location within the MesheryFolder
	// where the docker compose file is located.
	DockerComposeFile = "meshery.yaml"
	// AuthConfigFile is the location of the auth file for performing perf testing
	AuthConfigFile = "auth.json"
	// DefaultConfigPath is the detail path to mesheryctl config
	DefaultConfigPath = "config.yaml"
	// MesheryNamespace is the namespace to which Meshery is deployed in the Kubernetes cluster
	MesheryNamespace = "meshery"
	// MesheryDeployment is the name of a Kubernetes manifest file required to setup Meshery
	// check https://github.com/layer5io/meshery/tree/master/install/deployment_yamls/k8s
	MesheryDeployment = "meshery-deployment.yaml"
	// MesheryService is the name of a Kubernetes manifest file required to setup Meshery
	// check https://github.com/layer5io/meshery/tree/master/install/deployment_yamls/k8s
	MesheryService = "meshery-service.yaml"
	//MesheryOperator is the file for default Meshery operator
	//check https://github.com/layer5io/meshery-operator/blob/master/config/manifests/default.yaml
	MesheryOperator = "default.yaml"
	//MesheryOperatorBroker is the file for the Meshery broker
	//check https://github.com/layer5io/meshery-operator/blob/master/config/samples/meshery_v1alpha1_broker.yaml
	MesheryOperatorBroker = "meshery_v1alpha1_broker.yaml"
	//MesheryOperatorMeshsync is the file for the Meshery Meshsync Operator
	//check https://github.com/layer5io/meshery-operator/blob/master/config/samples/meshery_v1alpha1_meshsync.yaml
	MesheryOperatorMeshsync = "meshery_v1alpha1_meshsync.yaml"
	// ServiceAccount is the name of a Kubernetes manifest file required to setup Meshery
	// check https://github.com/layer5io/meshery/tree/master/install/deployment_yamls/k8s
	ServiceAccount = "service-account.yaml"
	// ViperCompose is an instance of viper for docker-compose
	ViperCompose = viper.New()
	// ViperDocker is an instance of viper for the meshconfig file when the platform is docker
	ViperDocker = viper.New()
	// ViperK8s is an instance of viper for the meshconfig file when the platform is kubernetes
	ViperK8s = viper.New()
	// SilentFlag skips waiting for user input and proceeds with default options
	SilentFlag bool
	// PlatformFlag sets the platform for the initial config file
	PlatformFlag string
)

var CfgFile string

// ListOfAdapters returns the list of adapters available
var ListOfAdapters = []string{"meshery-istio", "meshery-linkerd", "meshery-consul", "meshery-nsm", "meshery-kuma", "meshery-cpx", "meshery-osm", "meshery-traefik-mesh"}

// TemplateContext is the template context provided when creating a config file
var TemplateContext = config.Context{
	Endpoint: EndpointProtocol + "://localhost:9081",
	Token:    "Default",
	Platform: "docker",
	Adapters: ListOfAdapters,
	Channel:  "stable",
	Version:  "latest",
}

// TemplateToken is the template token provided when creating a config file
var TemplateToken = config.Token{
	Name:     "Default",
	Location: AuthConfigFile,
}

func BackupConfigFile(cfgFile string) {
	// extracting file and folder name from the meshconfig path
	dir, file := filepath.Split(cfgFile)
	// extracting extension
	extension := filepath.Ext(file)
	bakLocation := filepath.Join(dir, file[:len(file)-len(extension)]+".bak.yaml")

	log.Println("Backing up " + cfgFile + " to " + bakLocation)
	err := os.Rename(cfgFile, bakLocation)
	if err != nil {
		log.Fatal(err)
	}

	log.Println(errors.New("outdated config file found. Please re-run the command"))
}

type cryptoSource struct{}

func (s cryptoSource) Seed(seed int64) {}

// Int63 to generate high security rand through crypto
func (s cryptoSource) Int63() int64 {
	return int64(s.Uint64() & ^uint64(1<<63))
}

func (s cryptoSource) Uint64() (v uint64) {
	err := binary.Read(crand.Reader, binary.BigEndian, &v)
	if err != nil {
		log.Fatal(err)
	}
	return v
}

const tokenName = "token"
const providerName = "meshery-provider"

var seededRand = rand.New(
	rand.NewSource(time.Now().UnixNano()))

// StringWithCharset generates a random string with a given length
func StringWithCharset(length int) string {
	const charset = "abcdefghijklmnopqrstuvwxyz"
	// + "ABCDEFGHIJKLMNOPQRSTUVWXYZ0123456789"
	b := make([]byte, length)
	for i := range b {
		b[i] = charset[seededRand.Intn(len(charset))]
	}
	return string(b)
}

// SafeClose is a helper function help to close the io
func SafeClose(co io.Closer) {
	if cerr := co.Close(); cerr != nil {
		log.Error(cerr)
	}
}

// TODO: Use the same DownloadFile function from MeshKit instead of the function below
// and change all it's occurrences

// DownloadFile from url and save to configured file location
func DownloadFile(filepath string, url string) error {
	// Get the data
	resp, err := http.Get(url)
	if err != nil {
		return errors.Wrapf(err, "failed to make GET request to %s", url)
	}
	defer func() {
		_ = resp.Body.Close()
	}()
	// Create the file
	out, err := os.Create(filepath)
	if err != nil {
		return errors.Wrapf(err, "failed to create file %s", filepath)
	}
	defer func() {
		_ = out.Close()
	}()
	// Write the body to file
	_, err = io.Copy(out, resp.Body)
	if err != nil {
		return errors.Wrap(err, "failed to copy response body")
	}

	return nil
}

func prereq() ([]byte, []byte, error) {
	ostype, err := exec.Command("uname", "-s").Output()
	if err != nil {
		return nil, nil, errors.Wrap(err, "could not find os type")
	}

	osarch, err := exec.Command("uname", "-m").Output()
	if err != nil {
		return nil, nil, errors.Wrap(err, "could not find os arch type")
	}

	return ostype, osarch, nil
}

// SetFileLocation to set absolute path
func SetFileLocation() error {
	// Find home directory.
	home, err := os.UserHomeDir()
	if err != nil {
		return errors.Wrap(err, "failed to get users home directory")
	}
	MesheryFolder = filepath.Join(home, MesheryFolder)
	DockerComposeFile = filepath.Join(MesheryFolder, DockerComposeFile)
	AuthConfigFile = filepath.Join(MesheryFolder, AuthConfigFile)
	DefaultConfigPath = filepath.Join(MesheryFolder, DefaultConfigPath)
	return nil
}

// NavigateToBroswer naviagtes to the endpoint displaying Meshery UI in the broswer, based on the host operating system.
func NavigateToBrowser(endpoint string) error {
	//check for os of host machine
	if runtime.GOOS == "windows" {
		// Meshery running on Windows host
		err := exec.Command("rundll32", "url.dll,FileProtocolHandler", endpoint).Start()
		if err != nil {
			return errors.Wrap(err, SystemError("failed to exec command"))
		}
	} else if runtime.GOOS == "linux" {
		// Meshery running on Linux host
		_, err := exec.LookPath("xdg-open")
		if err != nil {
			return errors.Wrap(err, SystemError("failed to exec command"))
			//find out what to do here!
		}
		err = exec.Command("xdg-open", endpoint).Start()
		if err != nil {
			return errors.Wrap(err, SystemError("failed to exec command"))
		}
	} else {
		// Assume Meshery running on MacOS host
		err := exec.Command("open", endpoint).Start()
		if err != nil {
			return errors.Wrap(err, SystemError("failed to exec command"))
		}
	}

	return nil
}

// UploadFileWithParams returns a request configured to upload files with other values
func UploadFileWithParams(uri string, params map[string]string, paramName, path string) (*http.Request, error) {
	file, err := os.Open(path)
	if err != nil {
		return nil, err
	}
	fileContents, err := ioutil.ReadAll(file)
	if err != nil {
		return nil, err
	}
	fi, err := file.Stat()
	if err != nil {
		return nil, err
	}
	if err = file.Close(); err != nil {
		return nil, err
	}

	body := new(bytes.Buffer)
	writer := multipart.NewWriter(body)
	part, err := writer.CreateFormFile(paramName, fi.Name())
	if err != nil {
		return nil, err
	}
	_, err = part.Write(fileContents)
	if err != nil {
		return nil, err
	}

	for key, val := range params {
		_ = writer.WriteField(key, val)
	}
	err = writer.Close()
	if err != nil {
		return nil, err
	}

	request, err := http.NewRequest("POST", uri, body)
	if err != nil {
		return nil, err
	}
	request.Header.Add("Content-Type", writer.FormDataContentType())
	return request, nil
}

// IsValidSubcommand checks if the passed subcommand is supported by the parent command
func IsValidSubcommand(available []*cobra.Command, sub string) bool {
	for _, s := range available {
		if sub == s.CalledAs() {
			return true
		}
	}
	return false
}

// ContentTypeIsHTML Checks if the response is an HTML resposnse
func ContentTypeIsHTML(resp *http.Response) bool {
	ctString := strings.Split(resp.Header.Get("Content-Type"), ";")
	if len(ctString) < 1 {
		return false
	}
	if ctString[0] == "text/html" {
		return true
	}
	return false
}

// UpdateMesheryContainers runs the update command for meshery client
func UpdateMesheryContainers() error {
	log.Info("Updating Meshery now...")

	start := exec.Command("docker-compose", "-f", DockerComposeFile, "pull")
	start.Stdout = os.Stdout
	start.Stderr = os.Stderr
	if err := start.Run(); err != nil {
		return errors.Wrap(err, SystemError("failed to start meshery"))
	}
	return nil
}

// AskForConfirmation asks the user for confirmation. A user must type in "yes" or "no" and then press enter. It has fuzzy matching, so "y", "Y", "yes", "YES", and "Yes" all count as confirmations. If the input is not recognized, it will ask again. The function does not return until it gets a valid response from the user.
func AskForConfirmation(s string) bool {
	reader := bufio.NewReader(os.Stdin)

	for {
		fmt.Printf("%s [y/n]? ", s)

		response, err := reader.ReadString('\n')
		if err != nil {
			log.Fatal(err)
		}

		response = strings.ToLower(strings.TrimSpace(response))

		if response == "y" || response == "yes" {
			return true
		} else if response == "n" || response == "no" {
			return false
		}
	}
}

// CreateConfigFile creates config file in Meshery Folder
func CreateConfigFile() error {
	if _, err := os.Stat(DefaultConfigPath); os.IsNotExist(err) {
		_, err := os.Create(DefaultConfigPath)
		if err != nil {
			return err
		}
	}
	return nil
}

// ValidateURL validates url provided for meshery backend to mesheryctl context
func ValidateURL(URL string) error {
	ParsedURL, err := url.ParseRequestURI(URL)
	if err != nil {
		return err
	}
	if ParsedURL.Scheme != "http" && ParsedURL.Scheme != "https" {
		return fmt.Errorf("%s is not a supported protocol", ParsedURL.Scheme)
	}
	return nil
}

// ReadToken returns a map of the token passed in
func ReadToken(filepath string) (map[string]string, error) {
	file, err := ioutil.ReadFile(filepath)
	if err != nil {
		err = errors.Wrap(err, "could not read token:")
		return nil, err
	}
	var tokenObj map[string]string
	if err := json.Unmarshal(file, &tokenObj); err != nil {
		err = errors.Wrap(err, "token file invalid:")
		return nil, err
	}
	return tokenObj, nil
}

// TruncateID shortens an id to 8 characters
func TruncateID(id string) string {
	ShortenedID := id[0:8]
	return ShortenedID
}

// PrintToTable prints the given data into a table format
func PrintToTable(header []string, data [][]string) {
	// The tables are formatted to look similar to how it looks in say `kubectl get deployments`
	table := tablewriter.NewWriter(os.Stdout)
	table.SetHeader(header) // The header of the table
	table.SetAutoFormatHeaders(true)
	table.SetHeaderAlignment(tablewriter.ALIGN_LEFT)
	table.SetAlignment(tablewriter.ALIGN_LEFT)
	table.SetCenterSeparator("")
	table.SetColumnSeparator("")
	table.SetRowSeparator("")
	table.SetHeaderLine(false)
	table.SetBorder(false)
	table.SetTablePadding("\t")
	table.SetNoWhiteSpace(true)
	table.AppendBulk(data) // The data in the table
	table.Render()         // Render the table
}

// PrintToTableWithFooter prints the given data into a table format but with a footer
func PrintToTableWithFooter(header []string, data [][]string, footer []string) {
	// The tables are formatted to look similar to how it looks in say `kubectl get deployments`
	table := tablewriter.NewWriter(os.Stdout)
	table.SetHeader(header) // The header of the table
	table.SetAutoFormatHeaders(true)
	table.SetHeaderAlignment(tablewriter.ALIGN_LEFT)
	table.SetAlignment(tablewriter.ALIGN_LEFT)
	table.SetCenterSeparator("")
	table.SetColumnSeparator("")
	table.SetRowSeparator("")
	table.SetHeaderLine(false)
	table.SetBorder(false)
	table.SetTablePadding("\t")
	table.SetNoWhiteSpace(true)
	table.AppendBulk(data) // The data in the table
	table.SetFooter(footer)
	table.Render() // Render the table
}

// StringContainedInSlice returns the index in which a string is a substring in a list of strings
func StringContainedInSlice(str string, slice []string) int {
	for index, ele := range slice {
		// Return index even if only a part of the string is present
		if strings.Contains(ele, str) {
			return index
		}
	}
	return -1
}

// StringInSlice checks if a string is present in a slice
func StringInSlice(str string, slice []string) bool {
	for _, ele := range slice {
		if ele == str {
			return true
		}
	}
	return false
}

// AskForInput asks the user for an input and checks if it is in the available values
func AskForInput(prompt string, allowed []string) string {
	reader := bufio.NewReader(os.Stdin)

	for {
		fmt.Printf("%s %s: ", prompt, allowed)

		response, err := reader.ReadString('\n')
		if err != nil {
			log.Fatal(err)
		}

		response = strings.ToLower(strings.TrimSpace(response))

		if StringInSlice(response, allowed) {
			return response
		}
		log.Fatalf("Invalid respose %s. Allowed responses %s", response, allowed)
	}
}

// ParseURLGithub checks URL and returns raw repo, path, error
func ParseURLGithub(URL string) (string, string, error) {
	// GitHub URL:
	// - https://github.com/layer5io/meshery/blob/master/.goreleaser.yml
	// - https://raw.githubusercontent.com/layer5io/meshery/master/.goreleaser.yml
	parsedURL, err := url.Parse(URL)
	if err != nil {
		return "", "", errors.New(fmt.Sprintf("failed to retrieve file from URL: %s", URL))
	}
	host := parsedURL.Host
	path := parsedURL.Path
	path = strings.Replace(path, "/blob/", "/", 1)
	paths := strings.Split(path, "/")
	if host == "github.com" {
		if len(paths) < 5 {
			return "", "", errors.New(fmt.Sprintf("failed to retrieve file from URL: %s", URL))
		}
		resURL := "https://" + host + strings.Join(paths[:4], "/")
		return resURL, strings.Join(paths[4:], "/"), nil
	} else if host == "raw.githubusercontent.com" {
		if len(paths) < 5 {
			return "", "", errors.New(fmt.Sprintf("failed to retrieve file from URL: %s", URL))
		}
		resURL := "https://" + "raw.githubusercontent.com" + path
		return resURL, "", nil
	}
	return URL, "", errors.New("only github urls are supported")
}

// PrintToTableInStringFormat prints the given data into a table format but return as a string
func PrintToTableInStringFormat(header []string, data [][]string) string {
	// The tables are formatted to look similar to how it looks in say `kubectl get deployments`
	tableString := &strings.Builder{}
	table := tablewriter.NewWriter(tableString)
	table.SetHeader(header) // The header of the table
	table.SetAutoFormatHeaders(true)
	table.SetHeaderAlignment(tablewriter.ALIGN_LEFT)
	table.SetAlignment(tablewriter.ALIGN_LEFT)
	table.SetCenterSeparator("")
	table.SetColumnSeparator("")
	table.SetRowSeparator("")
	table.SetHeaderLine(false)
	table.SetBorder(false)
	table.SetTablePadding("\t")
	table.SetNoWhiteSpace(true)
	table.AppendBulk(data) // The data in the table
	table.Render()         // Render the table

	return tableString.String()
}

func CreateDefaultSpinner(suffix string, finalMsg string) *spinner.Spinner {
	s := spinner.New(spinner.CharSets[11], 100*time.Millisecond)

	s.Suffix = " " + suffix
	s.FinalMSG = finalMsg + "\n"
	return s
}

<<<<<<< HEAD
// TransformYAML takes in:
// 	yamlByt - YAML Byte slice that needs to be modified
//	path - a "." seperated which can be used to access nested fields (only string keys are supported)
//	transform - function that will be executed on that value, the returned value will replace the current value
func TransformYAML(yamlByt []byte, transform func(interface{}) (interface{}, error), keys ...string) ([]byte, error) {
	var data map[string]interface{}

	err := yaml.Unmarshal(yamlByt, &data)
=======
func GetSessionData(mctlCfg *config.MesheryCtlConfig, tokenPath string) (*models.Preference, error) {
	path := mctlCfg.GetBaseMesheryURL() + "/api/config/sync"
	method := "GET"
	client := &http.Client{}
	req, err := http.NewRequest(method, path, nil)
>>>>>>> b04208b6
	if err != nil {
		return nil, err
	}

<<<<<<< HEAD
	data = RecursiveCastMapStringInterfaceToMapStringInterface(data)

	val, ok := MapGet(data, keys...)
	if !ok {
		return nil, fmt.Errorf("invalid path")
	}

	transformed, err := transform(val)
=======
	err = AddAuthDetails(req, tokenPath)
>>>>>>> b04208b6
	if err != nil {
		return nil, err
	}

<<<<<<< HEAD
	MapSet(data, transformed, keys...)

	return yaml.Marshal(data)
}

// MapGet takes in the map keys - each key goes one level deeper in the map
func MapGet(mp map[string]interface{}, key ...string) (interface{}, bool) {
	if mp == nil {
		return nil, false
	}

	if len(key) == 0 {
		return mp, true
	}

	if len(key) == 1 {
		val, ok := mp[key[0]]
		return val, ok
	}

	val, ok := mp[key[0]]
	if !ok {
		return mp, false
	}

	switch v := val.(type) {
	case map[string]interface{}:
		return MapGet(v, key[1:]...)
	case []interface{}:
		// Check if we can find key in the nested structure
		if len(key) < 2 {
			return mp, false
		}

		// Check if the key[1] is of type uint, if it is then
		keyNum, err := strconv.Atoi(key[1])
		if err != nil {
			return mp, false
		}

		if keyNum >= len(v) {
			return mp, false
		}

		valMapM, ok := v[keyNum].(map[string]interface{})
		if !ok {
			return mp, false
		}

		return MapGet(valMapM, key[2:]...)
	case []map[string]interface{}:
		// Check if we can find key in the nested structure
		if len(key) < 2 {
			return mp, false
		}

		// Check if the key[1] is of type uint, if it is then
		keyNum, err := strconv.Atoi(key[1])
		if err != nil {
			return mp, false
		}

		if keyNum >= len(v) {
			return mp, false
		}

		return MapGet(v[keyNum], key[2:]...)
	}

	return mp, true
}

// MapSet takes in the map that needs to be manipulated, the value that needs to
// be assgined to be assigned and the key - each key goes one level deeper in the map
func MapSet(mp map[string]interface{}, value interface{}, key ...string) {
	var _mapSet func(map[string]interface{}, interface{}, ...string) map[string]interface{}

	_mapSet = func(mp map[string]interface{}, value interface{}, key ...string) map[string]interface{} {
		if mp == nil {
			return nil
		}

		if len(key) == 0 {
			return mp
		}

		if len(key) == 1 {
			mp[key[0]] = value
			return mp
		}

		val, ok := mp[key[0]]
		if !ok {
			return mp
		}

		switch v := val.(type) {
		case map[string]interface{}:
			mp[key[0]] = _mapSet(v, value, key[1:]...)
			return mp
		case []interface{}:
			// Check if we can find key in the nested structure
			if len(key) < 2 {
				return mp
			}

			// Check if the key[1] is of type uint, if it is then
			keyNum, err := strconv.Atoi(key[1])
			if err != nil {
				return mp
			}

			if keyNum >= len(v) {
				return mp
			}

			valMapM, ok := v[keyNum].(map[string]interface{})
			if !ok {
				return mp
			}

			v[keyNum] = _mapSet(valMapM, value, key[2:]...)

			mp[key[0]] = v

			return mp
		case []map[string]interface{}:
			// Check if we can find key in the nested structure
			if len(key) < 2 {
				return mp
			}

			// Check if the key[1] is of type uint, if it is then
			keyNum, err := strconv.Atoi(key[1])
			if err != nil {
				return mp
			}

			if keyNum >= len(v) {
				return mp
			}

			v[keyNum] = _mapSet(v[keyNum], value, key[2:]...)

			mp[key[0]] = v

			return mp
		}

		return mp
	}

	_mapSet(mp, value, key...)
}

// RecursiveCastMapStringInterfaceToMapStringInterface will convert a
// map[string]interface{} recursively => map[string]interface{}
func RecursiveCastMapStringInterfaceToMapStringInterface(in map[string]interface{}) map[string]interface{} {
	res := ConvertMapInterfaceMapString(in)
	out, ok := res.(map[string]interface{})
	if !ok {
		fmt.Println("failed to cast")
	}

	return out
}

// ConvertMapInterfaceMapString converts map[interface{}]interface{} => map[string]interface{}
//
// It will also convert []interface{} => []string
func ConvertMapInterfaceMapString(v interface{}) interface{} {
	switch x := v.(type) {
	case map[interface{}]interface{}:
		m := map[string]interface{}{}
		for k, v2 := range x {
			switch k2 := k.(type) {
			case string:
				m[k2] = ConvertMapInterfaceMapString(v2)
			default:
				m[fmt.Sprint(k)] = ConvertMapInterfaceMapString(v2)
			}
		}
		v = m

	case []interface{}:
		for i, v2 := range x {
			x[i] = ConvertMapInterfaceMapString(v2)
		}

	case map[string]interface{}:
		for k, v2 := range x {
			x[k] = ConvertMapInterfaceMapString(v2)
		}
	}

	return v
=======
	res, err := client.Do(req)
	if err != nil {
		return nil, err
	}
	defer res.Body.Close()

	body, err := ioutil.ReadAll(res.Body)
	if err != nil {
		return nil, err
	}
	prefs := &models.Preference{}
	err = utils.Unmarshal(string(body), prefs)
	if err != nil {
		return nil, err
	}

	return prefs, nil
>>>>>>> b04208b6
}<|MERGE_RESOLUTION|>--- conflicted
+++ resolved
@@ -569,7 +569,39 @@
 	return s
 }
 
-<<<<<<< HEAD
+func GetSessionData(mctlCfg *config.MesheryCtlConfig, tokenPath string) (*models.Preference, error) {
+	path := mctlCfg.GetBaseMesheryURL() + "/api/config/sync"
+	method := "GET"
+	client := &http.Client{}
+	req, err := http.NewRequest(method, path, nil)
+	if err != nil {
+		return nil, err
+	}
+
+	err = AddAuthDetails(req, tokenPath)
+	if err != nil {
+		return nil, err
+	}
+
+	res, err := client.Do(req)
+	if err != nil {
+		return nil, err
+	}
+	defer res.Body.Close()
+
+	body, err := ioutil.ReadAll(res.Body)
+	if err != nil {
+		return nil, err
+	}
+	prefs := &models.Preference{}
+	err = utils.Unmarshal(string(body), prefs)
+	if err != nil {
+		return nil, err
+	}
+
+	return prefs, nil
+}
+
 // TransformYAML takes in:
 // 	yamlByt - YAML Byte slice that needs to be modified
 //	path - a "." seperated which can be used to access nested fields (only string keys are supported)
@@ -578,18 +610,10 @@
 	var data map[string]interface{}
 
 	err := yaml.Unmarshal(yamlByt, &data)
-=======
-func GetSessionData(mctlCfg *config.MesheryCtlConfig, tokenPath string) (*models.Preference, error) {
-	path := mctlCfg.GetBaseMesheryURL() + "/api/config/sync"
-	method := "GET"
-	client := &http.Client{}
-	req, err := http.NewRequest(method, path, nil)
->>>>>>> b04208b6
-	if err != nil {
-		return nil, err
-	}
-
-<<<<<<< HEAD
+	if err != nil {
+		return nil, err
+	}
+
 	data = RecursiveCastMapStringInterfaceToMapStringInterface(data)
 
 	val, ok := MapGet(data, keys...)
@@ -598,14 +622,10 @@
 	}
 
 	transformed, err := transform(val)
-=======
-	err = AddAuthDetails(req, tokenPath)
->>>>>>> b04208b6
-	if err != nil {
-		return nil, err
-	}
-
-<<<<<<< HEAD
+	if err != nil {
+		return nil, err
+	}
+
 	MapSet(data, transformed, keys...)
 
 	return yaml.Marshal(data)
@@ -802,23 +822,4 @@
 	}
 
 	return v
-=======
-	res, err := client.Do(req)
-	if err != nil {
-		return nil, err
-	}
-	defer res.Body.Close()
-
-	body, err := ioutil.ReadAll(res.Body)
-	if err != nil {
-		return nil, err
-	}
-	prefs := &models.Preference{}
-	err = utils.Unmarshal(string(body), prefs)
-	if err != nil {
-		return nil, err
-	}
-
-	return prefs, nil
->>>>>>> b04208b6
 }