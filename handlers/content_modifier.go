--- conflicted
+++ resolved
@@ -32,11 +32,7 @@
 
 //TODO: Similar mechanisms for filters and applications
 //Takes in response bytes, and add metadata to it based on some checks
-<<<<<<< HEAD
-func (mc *contentModifier) addMetadataForPatterns(ctx context.Context, contentBytes *[]byte) error {
-=======
-func (mc *ContentModifier) AddMetadataForPatterns(contentBytes *[]byte) error {
->>>>>>> dbf799da
+func (mc *ContentModifier) AddMetadataForPatterns(ctx context.Context, contentBytes *[]byte) error {
 	var patternsPage models.MesheryPatternPage
 	err := json.Unmarshal(*contentBytes, &patternsPage)
 	if err != nil {
@@ -82,11 +78,7 @@
 }
 
 //takes a patternfile and returns the status of its current support by using dry run
-<<<<<<< HEAD
-func (mc *contentModifier) isPatternSupported(ctx context.Context, patternfile string) (msg string, ok bool) {
-=======
-func (mc *ContentModifier) isPatternSupported(patternfile string) (msg string, ok bool) {
->>>>>>> dbf799da
+func (mc *ContentModifier) isPatternSupported(ctx context.Context, patternfile string) (msg string, ok bool) {
 	var pattern map[string]interface{}
 	err := yaml.Unmarshal([]byte(patternfile), &pattern)
 	if err != nil {
