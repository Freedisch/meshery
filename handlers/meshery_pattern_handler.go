package handlers

import (
	"encoding/json"
	"fmt"
	"io/ioutil"
	"net/http"

	"github.com/gorilla/mux"
	"github.com/layer5io/meshery/internal/sql"
	"github.com/layer5io/meshery/models"
	pCore "github.com/layer5io/meshery/models/pattern/core"
	"github.com/sirupsen/logrus"
)

// MesheryPatternRequestBody refers to the type of request body that
// SaveMesheryPattern would receive
type MesheryPatternRequestBody struct {
	URL           string                 `json:"url,omitempty"`
	Path          string                 `json:"path,omitempty"`
	Save          bool                   `json:"save,omitempty"`
	PatternData   *models.MesheryPattern `json:"pattern_data,omitempty"`
	CytoscapeJSON string                 `json:"cytoscape_json,omitempty"`
	K8sManifest   string                 `json:"k8s_manifest,omitempty"`
}

// PatternFileRequestHandler will handle requests of both type GET and POST
// on the route /api/pattern
func (h *Handler) PatternFileRequestHandler(
	rw http.ResponseWriter,
	r *http.Request,
	prefObj *models.Preference,
	user *models.User,
	provider models.Provider,
) {
	if r.Method == http.MethodGet {
		h.GetMesheryPatternsHandler(rw, r, prefObj, user, provider)
		return
	}

	if r.Method == http.MethodPost {
		h.handlePatternPOST(rw, r, prefObj, user, provider)
		return
	}
}

// swagger:route POST /api/pattern PatternsAPI idPostPatternFile
// Handle POST requests for patterns
//
// Edit/update a meshery pattern
// responses:
// 	200: mesheryPatternResponseWrapper

func (h *Handler) handlePatternPOST(
	rw http.ResponseWriter,
	r *http.Request,
	prefObj *models.Preference,
	user *models.User,
	provider models.Provider,
) {
	defer func() {
		_ = r.Body.Close()
	}()

	var parsedBody *MesheryPatternRequestBody
	if err := json.NewDecoder(r.Body).Decode(&parsedBody); err != nil {
		h.log.Error(ErrRequestBody(err))
		http.Error(rw, ErrRequestBody(err).Error(), http.StatusBadRequest)
		// rw.WriteHeader(http.StatusBadRequest)
		// fmt.Fprintf(rw, "failed to read request body: %s", err)
		return
	}

	token, err := provider.GetProviderToken(r)
	if err != nil {
		h.log.Error(ErrRetrieveUserToken(err))
		http.Error(rw, ErrRetrieveUserToken(err).Error(), http.StatusInternalServerError)
		return
	}

	format := r.URL.Query().Get("output")

	// If Content is not empty then assume it's a local upload
	if parsedBody.PatternData != nil {
		// Assign a name if no name is provided
		if parsedBody.PatternData.Name == "" {
			patternName, err := models.GetPatternName(parsedBody.PatternData.PatternFile)
			if err != nil {
				h.log.Error(ErrSavePattern(err))
				http.Error(rw, ErrSavePattern(err).Error(), http.StatusBadRequest)
				return
			}
			parsedBody.PatternData.Name = patternName
		}

		// Assign a location if no location is specified
		if parsedBody.PatternData.Location == nil {
			parsedBody.PatternData.Location = map[string]interface{}{
				"host":   "",
				"path":   "",
				"type":   "local",
				"branch": "",
			}
		}

		mesheryPattern := parsedBody.PatternData

		if parsedBody.Save {
			resp, err := provider.SaveMesheryPattern(token, mesheryPattern)
			if err != nil {
				h.log.Error(ErrSavePattern(err))
				http.Error(rw, ErrSavePattern(err).Error(), http.StatusInternalServerError)
				return
			}

			formatPatternOutput(rw, resp, format)
			return
		}

		byt, err := json.Marshal([]models.MesheryPattern{*mesheryPattern})
		if err != nil {
			h.log.Error(ErrEncodePattern(err))
			http.Error(rw, ErrEncodePattern(err).Error(), http.StatusInternalServerError)
			return
		}

		formatPatternOutput(rw, byt, format)
		return
	}

	if parsedBody.URL != "" {
		resp, err := provider.RemotePatternFile(r, parsedBody.URL, parsedBody.Path, parsedBody.Save)

		if err != nil {
			h.log.Error(ErrImportPattern(err))
			http.Error(rw, ErrImportPattern(err).Error(), http.StatusInternalServerError)
			return
		}

		formatPatternOutput(rw, resp, format)
		return
	}

	if parsedBody.CytoscapeJSON != "" {
		pf, err := pCore.NewPatternFileFromCytoscapeJSJSON([]byte(parsedBody.CytoscapeJSON))
		if err != nil {
			rw.WriteHeader(http.StatusBadRequest)
			fmt.Fprintf(rw, "%s", err)
			return
		}

		pfByt, err := pf.ToYAML()
		if err != nil {
			rw.WriteHeader(http.StatusInternalServerError)
			fmt.Fprintf(rw, "%s", err)
			return
		}

		patternName, err := models.GetPatternName(string(pfByt))
		if err != nil {
			h.log.Error(ErrGetPattern(err))
			http.Error(rw, ErrGetPattern(err).Error(), http.StatusBadRequest)
			return
		}

		mesheryPattern := &models.MesheryPattern{
			Name:        patternName,
			PatternFile: string(pfByt),
			Location: map[string]interface{}{
				"host": "",
				"path": "",
				"type": "local",
			},
		}

		if parsedBody.Save {
			resp, err := provider.SaveMesheryPattern(token, mesheryPattern)
			if err != nil {
				h.log.Error(ErrSavePattern(err))
				http.Error(rw, ErrSavePattern(err).Error(), http.StatusInternalServerError)
				return
			}

			formatPatternOutput(rw, resp, format)
			return
		}

		byt, err := json.Marshal([]models.MesheryPattern{*mesheryPattern})
		if err != nil {
			h.log.Error(ErrEncodePattern(err))
			http.Error(rw, ErrEncodePattern(err).Error(), http.StatusInternalServerError)
			return
		}

		formatPatternOutput(rw, byt, format)
		return
	}

	if parsedBody.K8sManifest != "" {
		pattern, err := pCore.NewPatternFileFromK8sManifest(parsedBody.K8sManifest, false)
		if err != nil {
			http.Error(rw, fmt.Sprintf("failed to convert to pattern: %s", err), http.StatusBadRequest)
			return
		}

		patternYAML, err := pattern.ToYAML()
		if err != nil {
			http.Error(rw, fmt.Sprintf("failed to generate pattern: %s", err), http.StatusInternalServerError)
			return
		}

		name, err := models.GetPatternName(string(patternYAML))
		if err != nil {
			http.Error(rw, fmt.Sprintf("failed to get pattern name: %s", err), http.StatusInternalServerError)
			return
		}

		patternModel := &models.MesheryPattern{
			Name:        name,
			PatternFile: string(patternYAML),
			Location: sql.Map{
				"host": "",
				"path": "",
				"type": "local",
			},
		}

		if parsedBody.Save {
			resp, err := provider.SaveMesheryPattern(token, patternModel)
			if err != nil {
				http.Error(rw, fmt.Sprintf("failed to save the pattern: %s", err), http.StatusInternalServerError)
				return
			}

			formatPatternOutput(rw, resp, format)
			return
		}

		byt, err := json.Marshal([]models.MesheryPattern{*patternModel})
		if err != nil {
			http.Error(rw, fmt.Sprintf("failed to encode pattern: %s", err), http.StatusInternalServerError)
			return
		}

		formatPatternOutput(rw, byt, format)
		return
	}
}

// swagger:route GET /api/pattern PatternsAPI idGetPatternFiles
// Handle GET request for patterns
//
// Returns the list of all the patterns saved by the current user
// This will return all the patterns with their details
// responses:
// 	200: mesheryPatternsResponseWrapper

// GetMesheryPatternsHandler returns the list of all the patterns saved by the current user
func (h *Handler) GetMesheryPatternsHandler(
	rw http.ResponseWriter,
	r *http.Request,
	prefObj *models.Preference,
	user *models.User,
	provider models.Provider,
) {
	q := r.URL.Query()
	tokenString := r.Context().Value("token").(string)

	resp, err := provider.GetMesheryPatterns(tokenString, q.Get("page"), q.Get("page_size"), q.Get("search"), q.Get("order"))
	if err != nil {
		h.log.Error(ErrFetchPattern(err))
		http.Error(rw, ErrFetchPattern(err).Error(), http.StatusInternalServerError)
		return
	}

	token, err := provider.GetProviderToken(r)
	if err != nil {
		http.Error(rw, "failed to get user token", http.StatusInternalServerError)
		return
	}
	mc := NewContentModifier(token, provider, prefObj, user.UserID)
	//acts like a middleware, modifying the bytes lazily just before sending them back
<<<<<<< HEAD
	err = mc.addMetadataForPatterns(r.Context(), &resp)
=======
	err = mc.AddMetadataForPatterns(&resp)
>>>>>>> dbf799da
	if err != nil {
		fmt.Println("Could not add metadata about pattern's current support ", err.Error())
	}
	rw.Header().Set("Content-Type", "application/json")
	fmt.Fprint(rw, string(resp))
}

// swagger:route DELETE /api/pattern/{id} PatternsAPI idDeleteMesheryPattern
// Handle Delete for a Meshery Pattern
//
// Deletes a meshery pattern with ID: id
// responses:
// 	200: noContentWrapper
//
// DeleteMesheryPatternHandler deletes a pattern with the given id
func (h *Handler) DeleteMesheryPatternHandler(
	rw http.ResponseWriter,
	r *http.Request,
	prefObj *models.Preference,
	user *models.User,
	provider models.Provider,
) {
	patternID := mux.Vars(r)["id"]

	resp, err := provider.DeleteMesheryPattern(r, patternID)
	if err != nil {
		h.log.Error(ErrDeletePattern(err))
		http.Error(rw, ErrDeletePattern(err).Error(), http.StatusInternalServerError)
		return
	}

	rw.Header().Set("Content-Type", "application/json")
	fmt.Fprint(rw, string(resp))
}

// swagger:route DELETE /api/patterns PatternsAPI idDeleteMesheryPattern
// Handle Delete for multiple Meshery Patterns
//
// DeleteMultiMesheryPatternsHandler deletes patterns with the given ids
func (h *Handler) DeleteMultiMesheryPatternsHandler(
	rw http.ResponseWriter,
	r *http.Request,
	prefObj *models.Preference,
	user *models.User,
	provider models.Provider,
) {
	body, err := ioutil.ReadAll(r.Body)
	if err != nil {
		logrus.Error(rw, "err deleting pattern, converting bytes: ", err)
	}

	var patterns models.MesheryPatternDeleteRequestBody
	err = json.Unmarshal([]byte(body), &patterns)
	if err != nil {
		logrus.Error("error marshaling patterns json: ", err)
	}

	logrus.Debugf("patterns to be deleted: %+v", patterns)

	resp, err := provider.DeleteMesheryPatterns(r, patterns)

	if err != nil {
		http.Error(rw, fmt.Sprintf("failed to delete the pattern: %s", err), http.StatusInternalServerError)
		return
	}

	rw.Header().Set("Content-Type", "application/json")
	fmt.Fprint(rw, string(resp))
}

// swagger:route GET /api/pattern/{id} PatternsAPI idGetMesheryPattern
// Handle GET for a Meshery Pattern
//
// Fetches the pattern with the given id
// responses:
// 	200: mesheryPatternResponseWrapper

// GetMesheryPatternHandler fetched the pattern with the given id
func (h *Handler) GetMesheryPatternHandler(
	rw http.ResponseWriter,
	r *http.Request,
	prefObj *models.Preference,
	user *models.User,
	provider models.Provider,
) {
	patternID := mux.Vars(r)["id"]

	resp, err := provider.GetMesheryPattern(r, patternID)
	if err != nil {
		h.log.Error(ErrGetPattern(err))
		http.Error(rw, ErrGetPattern(err).Error(), http.StatusNotFound)
		return
	}

	rw.Header().Set("Content-Type", "application/json")
	fmt.Fprint(rw, string(resp))
}

func formatPatternOutput(rw http.ResponseWriter, content []byte, format string) {
	contentMesheryPatternSlice := make([]models.MesheryPattern, 0)

	if err := json.Unmarshal(content, &contentMesheryPatternSlice); err != nil {
		http.Error(rw, ErrDecodePattern(err).Error(), http.StatusInternalServerError)
		// rw.WriteHeader(http.StatusInternalServerError)
		// fmt.Fprintf(rw, "failed to decode patterns data into go slice: %s", err)
		return
	}

	result := []models.MesheryPattern{}

	for _, content := range contentMesheryPatternSlice {
		if format == "cytoscape" {
			patternFile, err := pCore.NewPatternFile([]byte(content.PatternFile))
			if err != nil {
				http.Error(rw, ErrParsePattern(err).Error(), http.StatusBadRequest)
				// rw.WriteHeader(http.StatusBadRequest)
				// fmt.Fprintf(rw, "failed to parse to PatternFile: %s", err)
				return
			}

			cyjs, _ := patternFile.ToCytoscapeJS()

			bytes, err := json.Marshal(&cyjs)
			if err != nil {
				http.Error(rw, ErrConvertPattern(err).Error(), http.StatusInternalServerError)
				// rw.WriteHeader(http.StatusInternalServerError)
				// fmt.Fprintf(rw, "failed to convert PatternFile to Cytoscape object: %s", err)
				return
			}

			// Replace the patternfile with cytoscape type data
			content.PatternFile = string(bytes)
		}

		result = append(result, content)
	}

	data, err := json.Marshal(&result)
	if err != nil {
		obj := "pattern file"
		http.Error(rw, ErrMarshal(err, obj).Error(), http.StatusInternalServerError)
		// rw.WriteHeader(http.StatusInternalServerError)
		// fmt.Fprintf(rw, "failed to marshal pattern file: %s", err)
		return
	}

	rw.Header().Set("Content-Type", "application/json")
	fmt.Fprint(rw, string(data))
}<|MERGE_RESOLUTION|>--- conflicted
+++ resolved
@@ -280,11 +280,7 @@
 	}
 	mc := NewContentModifier(token, provider, prefObj, user.UserID)
 	//acts like a middleware, modifying the bytes lazily just before sending them back
-<<<<<<< HEAD
-	err = mc.addMetadataForPatterns(r.Context(), &resp)
-=======
-	err = mc.AddMetadataForPatterns(&resp)
->>>>>>> dbf799da
+	err = mc.AddMetadataForPatterns(r.Context(), &resp)
 	if err != nil {
 		fmt.Println("Could not add metadata about pattern's current support ", err.Error())
 	}
