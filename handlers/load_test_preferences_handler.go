//Package handlers :  collection of handlers (aka "HTTP middleware")
package handlers

import (
	"encoding/json"
	"fmt"
	"io/ioutil"
	"net/http"
	"strconv"
	"time"

	"google.golang.org/protobuf/encoding/protojson"

	"github.com/layer5io/meshery/models"
	SMPS "github.com/layer5io/service-mesh-performance-specification/spec"
	"github.com/pkg/errors"
	"github.com/sirupsen/logrus"
)

// LoadTestPrefencesHandler is used for persisting load test preferences
func (h *Handler) LoadTestPrefencesHandler(w http.ResponseWriter, req *http.Request, prefObj *models.Preference, user *models.User, provider models.Provider) {
	if req.Method == http.MethodGet {
		if err := json.NewEncoder(w).Encode(prefObj); err != nil {
			logrus.Errorf("Error encoding LoadTest preference object: %v", err)
			http.Error(w, "Error encoding LoadTest preference object", http.StatusInternalServerError)
		}
		return
	}
	if req.Method != http.MethodPost {
		w.WriteHeader(http.StatusNotFound)
		return
	}

	// qps, _ := strconv.ParseInt(q.Get("qps"), 32)
	qs := req.FormValue("qps")
	qps, err := strconv.Atoi(qs)
	if err != nil {
		err = errors.Wrap(err, "unable to parse qps")
		logrus.Error(err)
		http.Error(w, "please provide a valid value for qps", http.StatusBadRequest)
		return
	}
	if qps < 0 {
		http.Error(w, "please provide a valid value for qps", http.StatusBadRequest)
		return
	}
	dur := req.FormValue("t")
	if _, err = time.ParseDuration(dur); err != nil {
		err = errors.Wrap(err, "unable to parse t as a duration")
		logrus.Error(err)
		http.Error(w, "please provide a valid value for t", http.StatusBadRequest)
		return
	}
	cu := req.FormValue("c")
	c, err := strconv.Atoi(cu)
	if err != nil {
		err = errors.Wrap(err, "unable to parse c")
		logrus.Error(err)
		http.Error(w, "please provide a valid value for c", http.StatusBadRequest)
		return
	}
	if c < 0 {
		http.Error(w, "please provide a valid value for c", http.StatusBadRequest)
		return
	}
	gen := req.FormValue("gen")
	genTrack := false
	// TODO: after we have interfaces for load generators in place, we need to make a generic check, for now using a hard coded one
	for _, lg := range []models.LoadGenerator{models.FortioLG, models.Wrk2LG} {
		if lg.Name() == gen {
			genTrack = true
		}
	}
	if !genTrack {
		logrus.Error("invalid value for gen")
		http.Error(w, "please provide a valid value for gen (load generator)", http.StatusBadRequest)
		return
	}
	prefObj.LoadTestPreferences = &models.LoadTestPreferences{
		ConcurrentRequests: c,
		Duration:           dur,
		QueriesPerSecond:   qps,
		LoadGenerator:      gen,
	}
	if err = provider.RecordPreferences(req, user.UserID, prefObj); err != nil {
		logrus.Errorf("unable to save user preferences: %v", err)
		http.Error(w, "unable to save user preferences", http.StatusInternalServerError)
		return
	}

	_, _ = w.Write([]byte("{}"))
}

<<<<<<< HEAD
// UserTestPreferenceHandler is used for persisting load test preferences
func (h *Handler) UserTestPreferenceHandler(w http.ResponseWriter, req *http.Request, prefObj *models.Preference, user *models.User, provider models.Provider) {
	if req.Method != http.MethodPost && req.Method != http.MethodGet && req.Method != http.MethodDelete {
		w.WriteHeader(http.StatusNotFound)
		return
	}

	if req.Method == http.MethodPost {
		h.UserTestPreferenceStore(w, req, prefObj, user, provider)
		return
	}
	if req.Method == http.MethodDelete {
		h.UserTestPreferenceDelete(w, req, prefObj, user, provider)
		return
	}
	if req.Method == http.MethodGet {
		h.UserTestPreferenceGet(w, req, prefObj, user, provider)
		return
	}
}

=======
>>>>>>> 40680771
// UserTestPreferenceStore is used for persisting load test preferences
func (h *Handler) UserTestPreferenceStore(w http.ResponseWriter, req *http.Request, prefObj *models.Preference, user *models.User, provider models.Provider) {
	body, err := ioutil.ReadAll(req.Body)
	if err != nil {
		msg := "unable to read request body"
		err = errors.Wrapf(err, msg)
		logrus.Error(err)
		http.Error(w, msg, http.StatusInternalServerError)
		return
	}
	perfTest := &SMPS.PerformanceTestConfig{}
	if err := protojson.Unmarshal(body, perfTest); err != nil {
		msg := "unable to parse the provided input"
		err = errors.Wrapf(err, msg)
		logrus.Error(err)
		http.Error(w, msg, http.StatusBadRequest)
		return
	}
	if err = models.SMPSPerformanceTestConfigValidator(perfTest); err != nil {
		logrus.Error(err)
		http.Error(w, err.Error(), http.StatusBadRequest)
		return
	}
	tid, err := provider.SMPSTestConfigStore(req, perfTest)
	if err != nil {
		logrus.Errorf("unable to save user preferences: %v", err)
		http.Error(w, "unable to save user preferences", http.StatusInternalServerError)
		return
	}
	_, _ = w.Write([]byte(tid))
}

// UserTestPreferenceGet gets the PerformanceTestConfig object
func (h *Handler) UserTestPreferenceGet(w http.ResponseWriter, req *http.Request, prefObj *models.Preference, user *models.User, provider models.Provider) {
	q := req.URL.Query()
	testUUID := q.Get("uuid")
	logrus.Debugf("%v", testUUID)
	if testUUID == "" {
		testPage := q.Get("page")
		testPageSize := q.Get("pageSize")
		testSearch := q.Get("search")
		testOrder := q.Get("order")
		logrus.Debugf("page %v, pageSize: %v", testPage, testPageSize)
		testObjJSON, err := provider.SMPSTestConfigFetch(req, testPage, testPageSize, testSearch, testOrder)
		if err != nil {
			logrus.Error("error fetching test configs")
			http.Error(w, "error fetching test configs", http.StatusInternalServerError)
			return
		}
		_, _ = w.Write(testObjJSON)
	} else {
		testObj, err := provider.SMPSTestConfigGet(req, testUUID)
		if err != nil {
			logrus.Error("error fetching test configs")
			http.Error(w, "error fetching test configs", http.StatusInternalServerError)
			return
		}
		if testObj == nil {
			w.WriteHeader(http.StatusNotFound)
			return
		}
		fmt.Printf("%v", testObj)
		data, err := protojson.Marshal(testObj)
		if err != nil {
			logrus.Errorf("error reading database: %v", err)
			http.Error(w, "error reading database", http.StatusInternalServerError)
			return
		}
		_, err = w.Write(data)
		if err != nil {
			logrus.Errorf("error writing response: %v", err)
			http.Error(w, "error writing response", http.StatusInternalServerError)
			return
		}
	}
}

// UserTestPreferenceDelete deletes the PerformanceTestConfig object
func (h *Handler) UserTestPreferenceDelete(w http.ResponseWriter, req *http.Request, prefObj *models.Preference, user *models.User, provider models.Provider) {
	testUUID := req.URL.Query().Get("uuid")
	if testUUID == "" {
		logrus.Error("field uuid not found")
		http.Error(w, "field uuid not found", http.StatusBadRequest)
		return
	}
	if err := provider.SMPSTestConfigDelete(req, testUUID); err != nil {
		logrus.Errorf("error deleting testConfig: %v", err)
		http.Error(w, "error deleting testConfig", http.StatusBadRequest)
		return
	}
}<|MERGE_RESOLUTION|>--- conflicted
+++ resolved
@@ -91,7 +91,7 @@
 	_, _ = w.Write([]byte("{}"))
 }
 
-<<<<<<< HEAD
+
 // UserTestPreferenceHandler is used for persisting load test preferences
 func (h *Handler) UserTestPreferenceHandler(w http.ResponseWriter, req *http.Request, prefObj *models.Preference, user *models.User, provider models.Provider) {
 	if req.Method != http.MethodPost && req.Method != http.MethodGet && req.Method != http.MethodDelete {
@@ -113,8 +113,6 @@
 	}
 }
 
-=======
->>>>>>> 40680771
 // UserTestPreferenceStore is used for persisting load test preferences
 func (h *Handler) UserTestPreferenceStore(w http.ResponseWriter, req *http.Request, prefObj *models.Preference, user *models.User, provider models.Provider) {
 	body, err := ioutil.ReadAll(req.Body)
