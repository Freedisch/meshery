version: '3'
services:
  meshery:
    image: layer5/meshery
    labels:
      - "com.centurylinklabs.watchtower.enable=true"
    environment:
      - "SAAS_BASE_URL=https://meshery.layer5.io"
      # - "ADAPTER_URLS=meshery-istio:10000 meshery-linkerd:10001 meshery-consul:10002 meshery-octarine:10003 meshery-nsm:10004"
      - "ADAPTER_URLS=meshery-istio:10000 meshery-linkerd:10001 meshery-consul:10002 meshery-nsm:10004"
      - "EVENT=mesheryLocal"
    volumes:
      - meshery-config:/home/appuser/.meshery/config
      - $HOME/.kube:/home/appuser/.kube:ro
    ports:
      - "9081:8080"
  meshery-istio:
    image: layer5/meshery-istio
    labels:
      - "com.centurylinklabs.watchtower.enable=true"
    ports:
      - "10000:10000"
  meshery-linkerd:
    image: layer5/meshery-linkerd
    labels:
      - "com.centurylinklabs.watchtower.enable=true"
    ports:
      - "10001:10001"
  meshery-consul:
    image: layer5/meshery-consul
    labels:
      - "com.centurylinklabs.watchtower.enable=true"
    ports:
      - "10002:10002"
<<<<<<< HEAD
  # meshery-octarine:
  #   image: layer5/meshery-octarine
  #   labels:
  #     - "com.centurylinklabs.watchtower.enable=true"
  #   ports:
  #     - "10003:10003"      
  meshery-nsm:
    image: layer5/meshery-nsm
    labels:
      - "com.centurylinklabs.watchtower.enable=true"
    ports:
      - "10004:10004"
=======
  meshery-octarine:
    image: layer5/meshery-octarine
    labels:
      - "com.centurylinklabs.watchtower.enable=true"
    ports:
      - "10003:10003"      
  # meshery-nsm:
  #   image: layer5/meshery-nsm
  #   labels:
  #     - "com.centurylinklabs.watchtower.enable=true"
  #   ports:
  #     - "10004:10004"
>>>>>>> a752b5ff
  watchtower:
    image: v2tec/watchtower
    labels:
      - "com.centurylinklabs.watchtower.enable=true"
    volumes:
      - /var/run/docker.sock:/var/run/docker.sock
    command: --label-enable

volumes:
  meshery-config:<|MERGE_RESOLUTION|>--- conflicted
+++ resolved
@@ -6,8 +6,7 @@
       - "com.centurylinklabs.watchtower.enable=true"
     environment:
       - "SAAS_BASE_URL=https://meshery.layer5.io"
-      # - "ADAPTER_URLS=meshery-istio:10000 meshery-linkerd:10001 meshery-consul:10002 meshery-octarine:10003 meshery-nsm:10004"
-      - "ADAPTER_URLS=meshery-istio:10000 meshery-linkerd:10001 meshery-consul:10002 meshery-nsm:10004"
+      - "ADAPTER_URLS=meshery-istio:10000 meshery-linkerd:10001 meshery-consul:10002 meshery-octarine:10003 meshery-nsm:10004"
       - "EVENT=mesheryLocal"
     volumes:
       - meshery-config:/home/appuser/.meshery/config
@@ -32,33 +31,18 @@
       - "com.centurylinklabs.watchtower.enable=true"
     ports:
       - "10002:10002"
-<<<<<<< HEAD
-  # meshery-octarine:
-  #   image: layer5/meshery-octarine
-  #   labels:
-  #     - "com.centurylinklabs.watchtower.enable=true"
-  #   ports:
-  #     - "10003:10003"      
+  meshery-octarine:
+    image: layer5/meshery-octarine
+    labels:
+      - "com.centurylinklabs.watchtower.enable=true"
+    ports:
+      - "10003:10003"      
   meshery-nsm:
     image: layer5/meshery-nsm
     labels:
       - "com.centurylinklabs.watchtower.enable=true"
     ports:
       - "10004:10004"
-=======
-  meshery-octarine:
-    image: layer5/meshery-octarine
-    labels:
-      - "com.centurylinklabs.watchtower.enable=true"
-    ports:
-      - "10003:10003"      
-  # meshery-nsm:
-  #   image: layer5/meshery-nsm
-  #   labels:
-  #     - "com.centurylinklabs.watchtower.enable=true"
-  #   ports:
-  #     - "10004:10004"
->>>>>>> a752b5ff
   watchtower:
     image: v2tec/watchtower
     labels:
