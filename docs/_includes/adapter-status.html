--- conflicted
+++ resolved
@@ -7,10 +7,6 @@
         <td><img src="{{ page.image }}" style="width:20px" /> {{ page.mesh_name }}</td>
         <td><a href="{{ page.github_link }}">{{ page.project_status }}</a></td>
         <td>{{ page.adapter_version }}</td>
-<<<<<<< HEAD
         <td>{{page.earliest_version}}</td>
-=======
-        <td>{{ page.earliest_version }}</td>
->>>>>>> 2f521993
-    </tr>
+  </tr>
 </table>