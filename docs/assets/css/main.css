--- conflicted
+++ resolved
@@ -18727,7 +18727,6 @@
     margin-top: 10px;
   }
 
-<<<<<<< HEAD
 #post h1, #post h2, #post h3, #post h4 {
     color: gray;
     padding-top: 10px;
@@ -18765,7 +18764,7 @@
 .btn .btn-copy-code:hover {
     cursor: pointer;
     color: white;
-=======
+
 /*image-thumbnail-grid*/
   
 .row {
@@ -18847,5 +18846,4 @@
 .image-right {
     float: right;
     padding-right: 10px;
->>>>>>> 7d51cd88
 }