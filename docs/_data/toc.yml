--- conflicted
+++ resolved
@@ -76,18 +76,11 @@
           url: concepts/architecture/meshsync     
         - title: Operator
           url: concepts/architecture/operator   
-<<<<<<< HEAD
-    - title: Catalog
-      url: concepts/catalog  
-=======
     - title: Catalog ↆ
       url: concepts/catalog
       children:
         - title: Envoy WASM Filters
-          url: tasks/filter-management   
->>>>>>> 3dbfcb73
-    
-        
+          url: tasks/filter-management
 - title: ⚙️ Tasks (all)
   url: tasks
   links:
