/***** OVERVIEW ********/

/*button style*/
div.overview {
  display: flex;
  text-align: center;
  /* position:relative;float:left; */
  /* background-color:#ebc017; */
  background: rgb(60, 73, 79);
  background: linear-gradient(337deg, $charcoal_rgba 0%, rgba(0, 179, 159, 0.861782212885154) 87%);
  color: #fff;
  font-size: 2rem;
  padding: 1rem;
  margin: 0.5rem;
  margin-right: 1rem;
  width: auto;
  min-width: 300px;
  max-width: 500px;
  overflow-wrap: break-word;
  border-radius: 1rem;
  justify-content: space-evenly;
  align-content: stretch;
}
// h3[id]:before {
//     display: block;
//     content: " ";
//     margin-top: -4em;
//     height: 5.5rem;
//     visibility: hidden;
// }
h2[id]:before,
h4[id]:before,
h5[id]:before {
  display: block;
  content: " ";
  visibility: hidden;
}
div.wrapper {
  width: 100%;
  text-align: justify;
  display: flex;
  -ms-flex-align: center;
  //   justify-content: space-evenly;
  align-content: stretch;
  margin: auto;
}

div.section {
  flex-basis: 47.5%;
}

div.overview:hover {
  background: linear-gradient(337deg, $charcoal_rgba 0%, rgba(0, 179, 159, 0.861782212885154) 73%);
  color: #eee;
}

<<<<<<< HEAD
@media (max-width: 900px) {
  div.wrapper {
    display: block;
  }
  div.overview {
    margin-left: 20%;
    margin-right: 20%;
    overflow-x: hidden;
  }
}
@media (max-width: 62rem) {
  div.wrapper {
    display: block;
  }
  div.overview {
    margin-left: 0px;
    margin-right: 20%;
    overflow-x: hidden;
  }
=======
@media (max-width: 62rem) {
    div.wrapper{
        display:block;
    }
    div.overview{
        margin-left: auto;
        margin-right: auto;
        max-width: 80%;
        overflow-x: hidden ;                   
    }
>>>>>>> b3914a89
}

/*image align-right*/
.image-right {
  float: right;
  padding-right: 10px;
}
<|MERGE_RESOLUTION|>--- conflicted
+++ resolved
@@ -54,7 +54,6 @@
   color: #eee;
 }
 
-<<<<<<< HEAD
 @media (max-width: 900px) {
   div.wrapper {
     display: block;
@@ -74,22 +73,10 @@
     margin-right: 20%;
     overflow-x: hidden;
   }
-=======
-@media (max-width: 62rem) {
-    div.wrapper{
-        display:block;
-    }
-    div.overview{
-        margin-left: auto;
-        margin-right: auto;
-        max-width: 80%;
-        overflow-x: hidden ;                   
-    }
->>>>>>> b3914a89
 }
 
 /*image align-right*/
 .image-right {
   float: right;
   padding-right: 10px;
-}
+}