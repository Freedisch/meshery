--- conflicted
+++ resolved
@@ -19,11 +19,7 @@
 
 * Join [weekly community meeting](https://docs.google.com/document/d/1c07UO9dS7_tFD-ClCWHIrEzRnzUJoFQ10EzfJTpS7FY/edit?usp=sharing) [Fridays from 10am to 11am Central](https://meshery.io/calendar). 
     - Watch community [meeting recordings](https://www.youtube.com/playlist?list=PL3A-A6hPO2IMPPqVjuzgqNU5xwnFFn3n0) and subscribe to the [community calendar](https://bit.ly/2SbrRhe).
-<<<<<<< HEAD
 * Fill-in a <a href="https://layer5.io/newcomers">community member form</a> to gain access to community resources.
-=======
-
->>>>>>> cc7da06a
 ## Getting involved in the Community
 
 Want to get involved with project, read through the [Newcomers Guide](https://layer5.io/community/newcomers), which provides details on how to engage. Seek out other community members, who will make sure you are not left out. We always have a role for everyone whether to be a code-writer, a community manager, user, advocate, or just to listen in. Layer5 community is always open and warmly welcomes you. Check out our [community welcome guide](https://docs.google.com/document/d/17OPtDE_rdnPQxmk2Kauhm3GwXF1R5dZ3Cj8qZLKdo5E/edit) for more details.
