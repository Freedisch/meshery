---
layout: default
title: Using Metrics in Meshery
<<<<<<< HEAD
description: How to connect and use Prometheus and Grafana metrics in Meshery
=======
description: How to connected and use Prometheus and*Grafana*metrics in Meshery
>>>>>>> 2160753a
permalink: guides/meshery-metrics
type: Guides
---

<<<<<<< HEAD
# Connect and use metrics in Meshery
=======
In order to generate performance test reports of service meshes and their workloads, Meshery uses **Grafana** and/or **Prometheus** as visualization and metrics systems, respectively. This document outlines the requirements necessary for Meshery to connect to these systems. Steps vary depending upon the service mesh and its configuration.
>>>>>>> 2160753a

Meshery provides performance reports, including performance test results, node resource metrics etc. so that operators may easily understand the overhead of their service mesh's control plane and data plane in context of the overhead incurred on nodes running within the cluster. In order to generate performance test reports of service meshes and their workloads, Meshery uses `Grafana` and/or `Prometheus` as visualization and metrics systems, respectively. This guide outlines the requirements necessary for Meshery to connect to these systems. The steps may vary depending upon the service mesh and its configuration.

In order to pull in these environment metrics, you can also manually configure Meshery to connect with your existing Grafana and/or Prometheus instances through the Meshery dashboard. Once they have been loaded and are displayed on the screen, you may also perform an *ad-hoc* test to check Meshery's connection status.

## Tutorial Guide

<<<<<<< HEAD
Follow along with this tutorial to set up and integrate Grafana and Prometheus instances on top of your service mesh and run performance tests:
=======
In this scenario, Meshery has deployed Istio to a Kubernetes cluster running in Minikube. The service ports of*Grafana*and Prometheus need to be exposed in order for Meshery to connect to and interact with these visualization and metrics systems.
>>>>>>> 2160753a

* Deploy a service mesh and any available sample application

  For the purpose of this tutorial guide, we will be installing [Istio](/docs/service-meshesadapters/istio) and deploying the [BookInfo sample application](/docs/guides/sample-apps#bookinfo):

    - [Install Istio](/docs/service-meshesadapters/istio) on Meshery in the `istio-system` namespace. 
      <a href="/docs/assets/img/adapters/istio/istio-install.png">
      <img style="width:300px;padding-top:5px;" src="/docs/assets/img/adapters/istio/istio-install.png" />
      </a>
    - [Deploy the BookInfo sample application](/docs/guides/sample-apps#to-deploy-a-sample-app-on-meshery) 

      The [BookInfo](/docs/guides/sample-apps#bookinfo) sample app should be installed in the `default` namespace unless otherwise specified upon deployment of BookInfo.

* Set up Grafana and/or Prometheus:
1. [Connect Meshery to metric systems](#connect-meshery-to-metric-systems)
2. [Connect Meshery to metric systems using Minikube](#Connect-Meshery-to-metric-systems-using-Minikube)

* Expose the service metric ports - The service ports of Grafana and Prometheus need to be exposed in order for Meshery to connect to and interact with these visualizations and metrics systems.
* Access the port assigned to the metric service
* [Run Performance tests](#run-performance-tests)

<<<<<<< HEAD
### **Connect Meshery to metric systems**
=======
a) By default  *prometheus* service spec type is configured to *ClusterIP*. You can change it to **NodePort** by executing:
>>>>>>> 2160753a

#### 1. Using kubectl, edit the Grafana and Prometheus services in the *Istio-system* namespace:

```sh
kubectl edit svc grafana -n istio-system
```

#### 2. Change specification type

By default, the service specification types, like `grafana` is configured to `ClusterIP`. You can change it to `NodePort` by executing:

```
$ kubectl patch svc grafana -p '{"spec": {"type": "NodePort"}}' -n istio-system
```

<<<<<<< HEAD
#### 3. Get the newly assigned port for your chosen service
=======
b) Get NodePort of *prometheus* service by executing:
>>>>>>> 2160753a

Run:
```
$ kubectl get svc grafana -n istio-system
```

Example output:
```
NAME      TYPE       CLUSTER-IP      EXTERNAL-IP   PORT(S)          AGE
grafana   NodePort   10.100.67.144   <none>        3000:30188/TCP   3d11h
```

#### 4. Access the service port

 Using your host's IP address, enter http://<host-ip>:30188 into the Metrics panel in Meshery's Settings page (replace 30188 with your environment's port number).

#### **Connect Meshery to metric systems using Minikube**

In this scenario, Meshery will be configured to deploy Istio to a Kubernetes cluster running in Minikube. The service ports of Grafana and Prometheus need to be exposed in order for Meshery to connect to and interact with these visualizations and metrics systems.

- [Grafana spec](#expose-grafana-service)
- [Prometheus spec](#expose-prometheus-service)
- [Bookinfo - `productpage` service](#expose-istio-bookinfo-sample-app-productpage-service)

##### 1. Get minikube ip

Retreive the IP address of your Minikube cluster by executing:
    
```        
    $ minikube ip
    172.17.0.2
```

###### 2. Expose the service

<<<<<<< HEAD
By default, the service specification types, like `prometheus`, `grafana`, and the `productpage`, are configured to **ClusterIP**. You can change it to **NodePort** by replacing *service spec type* with the spec you wish to run and executing:
=======
a) By default  *Grafana*  spec type is configured to *ClusterIP*  you can change it to **NodePort** by executing:
>>>>>>> 2160753a

```
$ kubectl patch svc `service spec type` -p '{"spec": {"type": "NodePort"}}' -n istio-system
```

<<<<<<< HEAD
### **Expose `Grafana` service**

* Get the NodePort of `grafana` service using below command
=======
b) Get NodePort of *Grafana* service using below command
>>>>>>> 2160753a

```
$kubectl describe services grafana -n istio-system|grep NodePort

o/p:NodePort:  http  32130/TCP
```

* Find the `grafana` endpoint

The Grafana endpoint will be *http://$MINIKUBE_IP:NODE_PORT*

```
http://172.17.0.2:32130
```

<a href="{{ site.baseurl }}/assets/img/meshery-metrics/grafana-server-settings.png">
  <img style="width:500px;" src="{{ site.baseurl }}/assets/img/meshery-metrics/grafana-server-settings.png" />
</a>

### **Expose `Prometheus` service**

Meshery allows you to expose Prometheus as a service with a single click. You can do this:
- [Through the Meshery UI](#meshery-ui)
- Alternatively, you can also attempt [Manual Integration](#manual-steps)

#### **Meshery UI**

Meshery auto-discovers all Prometheus instances available on your local system and will offer you a list of options to choose from. You can select the Prometheus Server that you wish to employ.

<<<<<<< HEAD
<a href="{{ site.baseurl }}/assets/img/meshery-metrics/prometheus-settings.png">
  <img style="width:500px;" src="{{ site.baseurl }}/assets/img/meshery-metrics/prometheus-settings.png" />
</a>

Meshery also provides you the option of simply pasting in your Prometheus queries:

- Navigate to the management page for Istio on the Meshery UI
- Click on <i class="fas fa-caret-right fa-lg"></i>, located under **Apply Custom Configuration** 
- Paste in your Prometherus query. Click on <i class="fas fa-caret-right fa-lg"></i>

<a href="{{ site.baseurl }}/assets/img/meshery-metrics/prometheus-query.png">
  <img style="width:500px;" src="{{ site.baseurl }}/assets/img/meshery-metrics/prometheus-query.png" />
</a>

#### **Manual Steps**

* Get the NodePort of `prometheus` service by executing:
=======
a) By default *productpage*  spec type is configured to *ClusterIP*  you can change it to **NodePort** by executing:
>>>>>>> 2160753a

```
$ kubectl describe services prometheus -n istio-system|grep NodePort

NodePort:  http  30535/TCP
```

* Find the `prometheus` endpoint 

The Prometheus endpoint will be *http://$MINIKUBE_IP:NODE_PORT*

```
http://172.17.0.2:30822
```

<<<<<<< HEAD
#### **Expose Istio BookInfo sample app `productpage` service**

* Get the NodePort of `productpage` service by executing:
=======
b) Get NodePort of *productpage* service by executing:
>>>>>>> 2160753a

```
$ kubectl describe services productpage -n book-info|grep NodePort

NodePort:  http  30535/TCP
```

<<<<<<< HEAD
* Find the `productpage` endpoint

The `productpage` endpoint will be http://$MINIKUBE_IP:NODE_PORT
=======
c) *productpage* endpoint will be http://$MINIKUBE_IP:NODE_PORT
>>>>>>> 2160753a

```
http://172.17.0.2:30535/productpage
```

#### **Run Performance Tests**

After successfully setting up a connection between your metric service and Meshery, you may proceed to run performance tests by navigating to the Performance Test tab on Meshery:

<a href="/docs/assets/img/performance-management/performance-meshery.png"><img style="width:450px;padding-top:5px;" src="/docs/assets/img/performance-management/performance-meshery.png" /></a>

**Run Test Results**

<a href="/docs/assets/img/performance-management/meshery-and-grafana.png"><img style="width:450px;padding-top:5px;" src="/docs/assets/img/performance-management/meshery-and-grafana.png" /></a>

##### Suggested Reading

- Guide: [Interpreting Performance Test Results](/docs/guides/interpreting-performance-test-results)<|MERGE_RESOLUTION|>--- conflicted
+++ resolved
@@ -1,20 +1,12 @@
 ---
 layout: default
 title: Using Metrics in Meshery
-<<<<<<< HEAD
 description: How to connect and use Prometheus and Grafana metrics in Meshery
-=======
-description: How to connected and use Prometheus and*Grafana*metrics in Meshery
->>>>>>> 2160753a
 permalink: guides/meshery-metrics
 type: Guides
 ---
 
-<<<<<<< HEAD
 # Connect and use metrics in Meshery
-=======
-In order to generate performance test reports of service meshes and their workloads, Meshery uses **Grafana** and/or **Prometheus** as visualization and metrics systems, respectively. This document outlines the requirements necessary for Meshery to connect to these systems. Steps vary depending upon the service mesh and its configuration.
->>>>>>> 2160753a
 
 Meshery provides performance reports, including performance test results, node resource metrics etc. so that operators may easily understand the overhead of their service mesh's control plane and data plane in context of the overhead incurred on nodes running within the cluster. In order to generate performance test reports of service meshes and their workloads, Meshery uses `Grafana` and/or `Prometheus` as visualization and metrics systems, respectively. This guide outlines the requirements necessary for Meshery to connect to these systems. The steps may vary depending upon the service mesh and its configuration.
 
@@ -22,11 +14,7 @@
 
 ## Tutorial Guide
 
-<<<<<<< HEAD
 Follow along with this tutorial to set up and integrate Grafana and Prometheus instances on top of your service mesh and run performance tests:
-=======
-In this scenario, Meshery has deployed Istio to a Kubernetes cluster running in Minikube. The service ports of*Grafana*and Prometheus need to be exposed in order for Meshery to connect to and interact with these visualization and metrics systems.
->>>>>>> 2160753a
 
 * Deploy a service mesh and any available sample application
 
@@ -48,11 +36,8 @@
 * Access the port assigned to the metric service
 * [Run Performance tests](#run-performance-tests)
 
-<<<<<<< HEAD
+
 ### **Connect Meshery to metric systems**
-=======
-a) By default  *prometheus* service spec type is configured to *ClusterIP*. You can change it to **NodePort** by executing:
->>>>>>> 2160753a
 
 #### 1. Using kubectl, edit the Grafana and Prometheus services in the *Istio-system* namespace:
 
@@ -68,11 +53,7 @@
 $ kubectl patch svc grafana -p '{"spec": {"type": "NodePort"}}' -n istio-system
 ```
 
-<<<<<<< HEAD
 #### 3. Get the newly assigned port for your chosen service
-=======
-b) Get NodePort of *prometheus* service by executing:
->>>>>>> 2160753a
 
 Run:
 ```
@@ -108,23 +89,16 @@
 
 ###### 2. Expose the service
 
-<<<<<<< HEAD
 By default, the service specification types, like `prometheus`, `grafana`, and the `productpage`, are configured to **ClusterIP**. You can change it to **NodePort** by replacing *service spec type* with the spec you wish to run and executing:
-=======
-a) By default  *Grafana*  spec type is configured to *ClusterIP*  you can change it to **NodePort** by executing:
->>>>>>> 2160753a
 
 ```
 $ kubectl patch svc `service spec type` -p '{"spec": {"type": "NodePort"}}' -n istio-system
 ```
 
-<<<<<<< HEAD
+
 ### **Expose `Grafana` service**
 
 * Get the NodePort of `grafana` service using below command
-=======
-b) Get NodePort of *Grafana* service using below command
->>>>>>> 2160753a
 
 ```
 $kubectl describe services grafana -n istio-system|grep NodePort
@@ -154,7 +128,7 @@
 
 Meshery auto-discovers all Prometheus instances available on your local system and will offer you a list of options to choose from. You can select the Prometheus Server that you wish to employ.
 
-<<<<<<< HEAD
+
 <a href="{{ site.baseurl }}/assets/img/meshery-metrics/prometheus-settings.png">
   <img style="width:500px;" src="{{ site.baseurl }}/assets/img/meshery-metrics/prometheus-settings.png" />
 </a>
@@ -172,9 +146,6 @@
 #### **Manual Steps**
 
 * Get the NodePort of `prometheus` service by executing:
-=======
-a) By default *productpage*  spec type is configured to *ClusterIP*  you can change it to **NodePort** by executing:
->>>>>>> 2160753a
 
 ```
 $ kubectl describe services prometheus -n istio-system|grep NodePort
@@ -190,13 +161,10 @@
 http://172.17.0.2:30822
 ```
 
-<<<<<<< HEAD
+
 #### **Expose Istio BookInfo sample app `productpage` service**
 
 * Get the NodePort of `productpage` service by executing:
-=======
-b) Get NodePort of *productpage* service by executing:
->>>>>>> 2160753a
 
 ```
 $ kubectl describe services productpage -n book-info|grep NodePort
@@ -204,13 +172,9 @@
 NodePort:  http  30535/TCP
 ```
 
-<<<<<<< HEAD
 * Find the `productpage` endpoint
 
 The `productpage` endpoint will be http://$MINIKUBE_IP:NODE_PORT
-=======
-c) *productpage* endpoint will be http://$MINIKUBE_IP:NODE_PORT
->>>>>>> 2160753a
 
 ```
 http://172.17.0.2:30535/productpage
