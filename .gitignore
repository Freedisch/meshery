--- conflicted
+++ resolved
@@ -32,10 +32,8 @@
 
 cmd/meshery
 
-<<<<<<< HEAD
 log.txt
-=======
+
 **/_site
 **/.sass-cache
-**/.jekyll-metadata
->>>>>>> 6f77df03
+**/.jekyll-metadata