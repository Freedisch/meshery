import React from 'react';
import App, { Container } from 'next/app';
import Head from 'next/head';
import { MuiThemeProvider, createMuiTheme, withStyles } from '@material-ui/core/styles';
import CssBaseline from '@material-ui/core/CssBaseline';
import getPageContext from '../components/PageContext';
import Navigator from '../components/Navigator';
import Header from '../components/Header';
import PropTypes from 'prop-types';
import Hidden from '@material-ui/core/Hidden';
import Paper from '@material-ui/core/Paper';
import withRedux from "next-redux-wrapper";
import { makeStore, actionTypes } from '../lib/store';
import {Provider} from "react-redux";
import { fromJS } from 'immutable'
import { NoSsr, Typography } from '@material-ui/core';
import FavoriteIcon from '@material-ui/icons/Favorite';
import { SnackbarProvider } from 'notistack';
import { MuiPickersUtilsProvider } from '@material-ui/pickers';
import MomentUtils from '@date-io/moment';

// codemirror + js-yaml imports when added to a page was preventing to navigating to that page using nextjs 
// link clicks, hence attempting to add them here
import 'codemirror/lib/codemirror.css';
import 'codemirror/theme/material.css';
import 'codemirror/addon/lint/lint.css';

// import 'billboard.js/dist/theme/insight.min.css';
// import 'billboard.js/dist/theme/graph.min.css';
import 'billboard.js/dist/billboard.min.css';

import { blueGrey, grey } from '@material-ui/core/colors';
import MesheryProgressBar from '../components/MesheryProgressBar';
import dataFetch from '../lib/data-fetch';

if (typeof window !== 'undefined') { 
  require('codemirror/mode/yaml/yaml'); 
  require('codemirror/mode/javascript/javascript'); 
  require('codemirror/addon/lint/lint');
  require('codemirror/addon/lint/yaml-lint');
  require('codemirror/addon/lint/json-lint');
  if (typeof window.jsyaml === 'undefined'){
    window.jsyaml = require('js-yaml');
  }
  if (typeof window.jsonlint === 'undefined'){
    // jsonlint did not work well with codemirror json-lint. Hence, found an alternative (jsonlint-mod) based on https://github.com/scniro/react-codemirror2/issues/21
    window.jsonlint = require('jsonlint-mod'); 
  }
}

let theme = createMuiTheme({
  typography: {
    useNextVariants: true,
    h5: {
      fontWeight: 500,
      fontSize: 26,
      letterSpacing: 0.5,
    },
  },
  palette: {
    // primary: {
    //   light: '#cfd8dc',
    //   main: '#607d8b',
    //   dark: '#455a64',
    // },
    primary: blueGrey,
    secondary: {
      main: '#EE5351',
    },
  },
  shape: {
    borderRadius: 8,
  },
});
  
theme = {
  ...theme,
  overrides: {
    MuiDrawer: {
      paper: {
        backgroundColor: '#263238',
      },
    },
    MuiButton: {
      label: {
        textTransform: 'initial',
      },
      contained: {
        boxShadow: 'none',
        '&:active': {
          boxShadow: 'none',
        },
      },
    },
    MuiTabs: {
      root: {
        marginLeft: theme.spacing(1),
      },
      indicator: {
        height: 3,
        borderTopLeftRadius: 3,
        borderTopRightRadius: 3,
      },
    },
    MuiTab: {
      root: {
        textTransform: 'initial',
        margin: '0 16px',
        minWidth: 0,
        // [theme.breakpoints.up('md')]: {
        //   minWidth: 0,
        // },
      },
      labelContainer: {
        padding: 0,
        // [theme.breakpoints.up('md')]: {
        //   padding: 0,
        // },
      },
    },
    MuiIconButton: {
      root: {
        padding: theme.spacing(1),
      },
    },
    MuiTooltip: {
      tooltip: {
        borderRadius: 4,
      },
    },
    MuiDivider: {
      root: {
        backgroundColor: '#404854',
      },
    },
    MuiListItemText: {
      primary: {
        fontWeight: theme.typography.fontWeightMedium,
      },
    },
    MuiListItemIcon: {
      root: {
        color: 'inherit',
        marginRight: 0,
        '& svg': {
          fontSize: 20,
        },
      },
    },
    MuiAvatar: {
      root: {
        width: 32,
        height: 32,
      },
    },
  },
  props: {
    MuiTab: {
      disableRipple: true,
    },
  },
  mixins: {
    ...theme.mixins,
    toolbar: {
      minHeight: 48,
    },
  },
};
  
const drawerWidth = 256;

const styles = {
  root: {
    display: 'flex',
    minHeight: '100vh',
  },
  drawer: {
    [theme.breakpoints.up('sm')]: {
      width: drawerWidth,
      flexShrink: 0,
    },
    transition: theme.transitions.create('width', {
      easing: theme.transitions.easing.sharp,
      duration: theme.transitions.duration.enteringScreen,
    }),
  },
  drawerCollapsed: {
    [theme.breakpoints.up('sm')]: {
      width: theme.spacing(7) + 1,
    },
    transition: theme.transitions.create('width', {
      easing: theme.transitions.easing.sharp,
      duration: theme.transitions.duration.leavingScreen,
    }),
    overflowX: 'hidden',
  },
  appContent: {
    flex: 1,
    display: 'flex',
    flexDirection: 'column',
  },
  mainContent: {
    flex: 1,
    padding: '48px 36px 24px',
    background: '#eaeff1',
  },
  paper: {
    maxWidth: '90%',
    margin: 'auto',
    overflow: 'hidden',

  },
  footer: {
    backgroundColor: theme.palette.background.paper,
    padding: theme.spacing(2),
    color: '#737373',
  },
  footerText: {
    cursor: 'pointer',
    display: 'inline',
    verticalAlign: 'middle',
  },
  footerIcon: {
    display: 'inline',
    verticalAlign: 'top',
  },
  icon: {
    fontSize: 20,
  },
};


class MesheryApp extends App {
  constructor() {
    super();
    this.pageContext = getPageContext();

    this.state = {
      mobileOpen: false,
      isDrawerCollapsed: false
    };
  }

  handleDrawerToggle = () => {
    this.setState(state => ({ mobileOpen: !state.mobileOpen }));
  };

  handleCollapseDrawer = () => {
    this.setState(state => ({ isDrawerCollapsed: !state.isDrawerCollapsed }));
  }

  handleL5CommunityClick = () => {
    if (typeof window !== 'undefined'){
      const w = window.open('https://layer5.io', '_blank');
      w.focus();
    }
  }

  async loadConfigFromServer() {
    const { store } = this.props;
    const self = this;
    dataFetch('/api/config/sync', { 
      credentials: 'same-origin',
      method: 'GET',
      credentials: 'include',
    }, result => {
      if (typeof result !== 'undefined'){
        if(result.k8sConfig){
          if(typeof result.k8sConfig.inClusterConfig === 'undefined'){
            result.k8sConfig.inClusterConfig = false;
          }
          if(typeof result.k8sConfig.k8sfile === 'undefined'){
            result.k8sConfig.k8sfile = '';
          }
          if(typeof result.k8sConfig.contextName === 'undefined'){
            result.k8sConfig.contextName = '';
          }
          if(typeof result.k8sConfig.clusterConfigured === 'undefined'){
            result.k8sConfig.clusterConfigured = false;
          }
          if(typeof result.k8sConfig.configuredServer === 'undefined'){
            result.k8sConfig.configuredServer = '';
          }
          store.dispatch({ type: actionTypes.UPDATE_CLUSTER_CONFIG, k8sConfig: result.k8sConfig });
        }
        if(result.meshAdapters && result.meshAdapters !== null && result.meshAdapters.length > 0) {
          store.dispatch({ type: actionTypes.UPDATE_ADAPTERS_INFO, meshAdapters: result.meshAdapters });
        }
        if(result.grafana){
          if(typeof result.grafana.grafanaURL === 'undefined'){
            result.grafana.grafanaURL = '';
          }
          if(typeof result.grafana.grafanaAPIKey === 'undefined'){
            result.grafana.grafanaAPIKey = '';
          }
          if(typeof result.grafana.grafanaBoardSearch === 'undefined'){
            result.grafana.grafanaBoardSearch = '';
          }
          if(typeof result.grafana.grafanaBoards === 'undefined'){
            result.grafana.grafanaBoards = [];
          }
          if(typeof result.grafana.selectedBoardsConfigs === 'undefined'){
            result.grafana.selectedBoardsConfigs = [];
          }
          store.dispatch({ type: actionTypes.UPDATE_GRAFANA_CONFIG, grafana: result.grafana });
        }
        if(result.prometheus){
          if(typeof result.prometheus.prometheusURL === 'undefined'){
            result.prometheus.prometheusURL = '';
          }
          if(typeof result.prometheus.selectedPrometheusBoardsConfigs === 'undefined'){
            result.prometheus.selectedPrometheusBoardsConfigs = [];
          }
          store.dispatch({ type: actionTypes.UPDATE_PROMETHEUS_CONFIG, prometheus: result.prometheus });
        }
        if(result.loadTestPrefs){
          if(typeof result.loadTestPrefs.c === 'undefined'){
            result.loadTestPrefs.c = 0;
          }
          if(typeof result.loadTestPrefs.qps === 'undefined'){
            result.loadTestPrefs.qps = 0;
          }
          if(typeof result.loadTestPrefs.t === 'undefined'){
            result.loadTestPrefs.t = '30s';
          }
          if(typeof result.loadTestPrefs.gen === 'undefined'){
            result.loadTestPrefs.gen = '';
          }
          store.dispatch({ type: actionTypes.UPDATE_LOAD_GEN_CONFIG, loadTestPref: result.loadTestPrefs });
        }
        if(typeof result.anonymousUsageStats !== 'undefined'){
          store.dispatch({ type: actionTypes.UPDATE_ANONYMOUS_USAGE_STATS, anonymousUsageStats: result.anonymousUsageStats });
        }
        if(typeof result.anonymousPerfResults !== 'undefined'){
          store.dispatch({ type: actionTypes.UPDATE_ANONYMOUS_PERFORMANCE_RESULTS, anonymousPerfResults: result.anonymousPerfResults });
        }
      }
    }, error => {
      console.log(`there was an error fetching user config data: ${error}`);
    });
  }

  static async getInitialProps({Component, ctx}) {
    const pageProps = Component.getInitialProps ? await Component.getInitialProps(ctx) : {};
    return {pageProps};
  }

  componentDidMount(){
    this.loadConfigFromServer(); // this works, but sometimes other components which need data load faster than this data is obtained.
  }

  render() {
    const { Component, store, pageProps, classes } = this.props;
    const { isDrawerCollapsed } = this.state;
    return (
      <NoSsr>
<<<<<<< HEAD
            <Provider store={store}>
                <Head>
                <link rel="shortcut icon" href="/ui/public/static/img/meshery-logo/meshery-logo.svg" />
                <title>Meshery</title>
                </Head>
                <MuiThemeProvider theme={theme}>
                  <MuiPickersUtilsProvider utils={MomentUtils}>
                        <div className={classes.root}>
                            <CssBaseline />
                            <nav className={isDrawerCollapsed ? classes.drawerCollapsed : classes.drawer}>
                                <Hidden smUp implementation="js">
                                <Navigator
                                    variant="temporary"
                                    open={this.state.mobileOpen}
                                    onClose={this.handleDrawerToggle}
                                    onCollapseDrawer={this.handleCollapseDrawer}
                                    isDrawerCollapsed={isDrawerCollapsed}
                                />
                                </Hidden>
                                <Hidden xsDown implementation="css">
                                <Navigator
                                  onCollapseDrawer={this.handleCollapseDrawer}
                                  isDrawerCollapsed={isDrawerCollapsed} />
                                </Hidden>
                            </nav>
                            <div className={classes.appContent}>
                                <Header onDrawerToggle={this.handleDrawerToggle} />
                                <SnackbarProvider
                                      anchorOrigin={{
                                          vertical: 'top',
                                          horizontal: 'right',
                                      }}
                                      maxSnack={10}
                                  >
                                <MesheryProgressBar />
                                <main className={classes.mainContent}>
                                    <MuiPickersUtilsProvider utils={MomentUtils}>
                                      <Paper className={classes.paper}>
                                          <Component pageContext={this.pageContext} {...pageProps} />
                                      </Paper>
                                    </MuiPickersUtilsProvider>
                                </main>
                                </SnackbarProvider>
                              <footer className={classes.footer}>
                                <Typography variant="body2" align="center" color="textSecondary" component="p">
                                 <span onClick={this.handleL5CommunityClick} className={classes.footerText}>
                                   Built with <FavoriteIcon className={classes.footerIcon} /> by the Layer5 Community</span>
                                </Typography>
                              </footer>
                            </div>
                        </div>
                    </MuiPickersUtilsProvider>
                </MuiThemeProvider>
            </Provider>
=======
        <Container>
          <Provider store={store}>
            <Head>
              <title>Meshery</title>
            </Head>
            <MuiThemeProvider theme={theme}>
              <MuiPickersUtilsProvider utils={MomentUtils}>
                <div className={classes.root}>
                  <CssBaseline />
                  <nav className={isDrawerCollapsed ? classes.drawerCollapsed : classes.drawer}>
                    <Hidden smUp implementation="js">
                      <Navigator
                        variant="temporary"
                        open={this.state.mobileOpen}
                        onClose={this.handleDrawerToggle}
                        onCollapseDrawer={this.handleCollapseDrawer}
                        isDrawerCollapsed={isDrawerCollapsed}
                      />
                    </Hidden>
                    <Hidden xsDown implementation="css">
                      <Navigator
                        onCollapseDrawer={this.handleCollapseDrawer}
                        isDrawerCollapsed={isDrawerCollapsed} />
                    </Hidden>
                  </nav>
                  <div className={classes.appContent}>
                    <Header onDrawerToggle={this.handleDrawerToggle} />
                    <SnackbarProvider
                      anchorOrigin={{
                        vertical: 'top',
                        horizontal: 'right',
                      }}
                      maxSnack={10}
                    >
                      <MesheryProgressBar />
                      <main className={classes.mainContent}>
                        <MuiPickersUtilsProvider utils={MomentUtils}>
                          <Paper className={classes.paper}>
                            <Component pageContext={this.pageContext} {...pageProps} />
                          </Paper>
                        </MuiPickersUtilsProvider>
                      </main>
                    </SnackbarProvider>
                    <footer className={classes.footer}>
                      <Typography variant="body2" align="center" color="textSecondary" component="p">
                        <span onClick={this.handleL5CommunityClick} className={classes.footerText}>
                                   Built with <FavoriteIcon className={classes.footerIcon} /> by the Layer5 Community</span>
                      </Typography>
                    </footer>
                  </div>
                </div>
              </MuiPickersUtilsProvider>
            </MuiThemeProvider>
          </Provider>
        </Container>
>>>>>>> 2e8038f5
      </NoSsr>
    );
  }
}

MesheryApp.propTypes = {
  classes: PropTypes.object.isRequired,
};
  
export default withStyles(styles)(withRedux(makeStore, {
  serializeState: state => state.toJS(),
  deserializeState: state => fromJS(state)
})(MesheryApp));<|MERGE_RESOLUTION|>--- conflicted
+++ resolved
@@ -354,65 +354,9 @@
     const { isDrawerCollapsed } = this.state;
     return (
       <NoSsr>
-<<<<<<< HEAD
-            <Provider store={store}>
-                <Head>
-                <link rel="shortcut icon" href="/ui/public/static/img/meshery-logo/meshery-logo.svg" />
-                <title>Meshery</title>
-                </Head>
-                <MuiThemeProvider theme={theme}>
-                  <MuiPickersUtilsProvider utils={MomentUtils}>
-                        <div className={classes.root}>
-                            <CssBaseline />
-                            <nav className={isDrawerCollapsed ? classes.drawerCollapsed : classes.drawer}>
-                                <Hidden smUp implementation="js">
-                                <Navigator
-                                    variant="temporary"
-                                    open={this.state.mobileOpen}
-                                    onClose={this.handleDrawerToggle}
-                                    onCollapseDrawer={this.handleCollapseDrawer}
-                                    isDrawerCollapsed={isDrawerCollapsed}
-                                />
-                                </Hidden>
-                                <Hidden xsDown implementation="css">
-                                <Navigator
-                                  onCollapseDrawer={this.handleCollapseDrawer}
-                                  isDrawerCollapsed={isDrawerCollapsed} />
-                                </Hidden>
-                            </nav>
-                            <div className={classes.appContent}>
-                                <Header onDrawerToggle={this.handleDrawerToggle} />
-                                <SnackbarProvider
-                                      anchorOrigin={{
-                                          vertical: 'top',
-                                          horizontal: 'right',
-                                      }}
-                                      maxSnack={10}
-                                  >
-                                <MesheryProgressBar />
-                                <main className={classes.mainContent}>
-                                    <MuiPickersUtilsProvider utils={MomentUtils}>
-                                      <Paper className={classes.paper}>
-                                          <Component pageContext={this.pageContext} {...pageProps} />
-                                      </Paper>
-                                    </MuiPickersUtilsProvider>
-                                </main>
-                                </SnackbarProvider>
-                              <footer className={classes.footer}>
-                                <Typography variant="body2" align="center" color="textSecondary" component="p">
-                                 <span onClick={this.handleL5CommunityClick} className={classes.footerText}>
-                                   Built with <FavoriteIcon className={classes.footerIcon} /> by the Layer5 Community</span>
-                                </Typography>
-                              </footer>
-                            </div>
-                        </div>
-                    </MuiPickersUtilsProvider>
-                </MuiThemeProvider>
-            </Provider>
-=======
-        <Container>
           <Provider store={store}>
             <Head>
+              <link rel="shortcut icon" href="/ui/public/static/img/meshery-logo/meshery-logo.svg" />
               <title>Meshery</title>
             </Head>
             <MuiThemeProvider theme={theme}>
@@ -464,8 +408,6 @@
               </MuiPickersUtilsProvider>
             </MuiThemeProvider>
           </Provider>
-        </Container>
->>>>>>> 2e8038f5
       </NoSsr>
     );
   }
