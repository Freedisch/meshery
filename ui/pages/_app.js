import MomentUtils from '@date-io/moment';
import { NoSsr, Typography } from '@material-ui/core';
import CssBaseline from '@material-ui/core/CssBaseline';
import Hidden from '@material-ui/core/Hidden';
import { ThemeProvider, withStyles } from '@material-ui/core/styles';
import {
  CheckCircle, Error, Info, Warning
} from '@material-ui/icons';
import FavoriteIcon from '@material-ui/icons/Favorite';
import { MuiPickersUtilsProvider } from '@material-ui/pickers';
// import 'billboard.js/dist/theme/insight.min.css';
// import 'billboard.js/dist/theme/graph.min.css';
import 'billboard.js/dist/billboard.min.css';
import 'codemirror/addon/lint/lint.css';
// codemirror + js-yaml imports when added to a page was preventing to navigating to that page using nextjs
// link clicks, hence attempting to add them here
import 'codemirror/lib/codemirror.css';
import 'codemirror/theme/material.css';
import { fromJS } from 'immutable';
import _ from 'lodash';
import withRedux from "next-redux-wrapper";
import App from 'next/app';
import Head from 'next/head';
import { SnackbarProvider } from 'notistack';
import PropTypes from 'prop-types';
import React from 'react';
import { connect, Provider } from "react-redux";
import Header from '../components/Header';
import MesheryProgressBar from '../components/MesheryProgressBar';
import Navigator from '../components/Navigator';
import getPageContext from '../components/PageContext';
import { MESHSYNC_EVENT_SUBSCRIPTION, OPERATOR_EVENT_SUBSCRIPTION } from '../components/subscription/helpers';
import { GQLSubscription } from '../components/subscription/subscriptionhandler';
import dataFetch, { promisifiedDataFetch } from '../lib/data-fetch';
import { actionTypes, makeStore, toggleCatalogContent } from '../lib/store';
import theme from "../themes";
import { getK8sConfigIdsFromK8sConfig } from '../utils/multi-ctx';
import './../public/static/style/index.css';
import subscribeK8sContext from "../components/graphql/subscriptions/K8sContextSubscription";
import { bindActionCreators } from 'redux';
import { darkTheme } from '../themes/app';
import { styles } from '../themes';
if (typeof window !== 'undefined') {
  require('codemirror/mode/yaml/yaml');
  require('codemirror/mode/javascript/javascript');
  require('codemirror/addon/lint/lint');
  require('codemirror/addon/lint/yaml-lint');
  require('codemirror/addon/lint/json-lint');
  if (typeof window.jsyaml === 'undefined') {
    window.jsyaml = require('js-yaml');
  }
  if (typeof window.jsonlint === 'undefined') {
    // jsonlint did not work well with codemirror json-lint. Hence, found an alternative (jsonlint-mod) based on https://github.com/scniro/react-codemirror2/issues/21
    window.jsonlint = require('jsonlint-mod');
  }
}

async function fetchContexts(number = 10, search = "") {
  return await promisifiedDataFetch(`/api/system/kubernetes/contexts?pageSize=${number}&search=${encodeURIComponent(search)}`)
}

class MesheryApp extends App {
  constructor() {
    super();
    this.pageContext = getPageContext();

    this.state = {
      mobileOpen : false,
      isDrawerCollapsed : false,
      k8sContexts : [],
      activeK8sContexts : [],
      operatorSubscription : null,
      meshSyncSubscription : null,
      disposeK8sContextSubscription : null,
      theme : 'light',
    };
  }

  componentDidMount() {
    this.loadConfigFromServer(); // this works, but sometimes other components which need data load faster than this data is obtained.
    this.initSubscriptions([]);
    dataFetch(
      "/api/user/prefs",
      {
        method : "GET",
        credentials : "include",
      },
      (result) => {
        if (typeof result?.usersExtensionPreferences?.catalogContent !== 'undefined') {
          this.props.toggleCatalogContent({
            catalogVisibility : result?.usersExtensionPreferences?.catalogContent
          })
        }
      },
      err => console.error(err)
    )
    const k8sContextSubscription = (page = "", search = "", pageSize = "10", order = "") => {
      return subscribeK8sContext((result) => {
        this.setState({ k8sContexts : result.k8sContext }, () => this.setActiveContexts("all"))
        this.props.store.dispatch({ type : actionTypes.UPDATE_CLUSTER_CONFIG, k8sConfig : result.k8sContext.contexts });
      },
      {
        selector : {
          page : page,
          pageSize : pageSize,
          order : order,
          search : search
        }
      })
    }
    const disposeK8sContextSubscription = k8sContextSubscription();
    this.setState({ disposeK8sContextSubscription })
  }

  componentDidUpdate(prevProps) {
    const { k8sConfig } = this.props;
    if (!_.isEqual(prevProps.k8sConfig, k8sConfig)) {
      const { operatorSubscription, meshSyncSubscription } = this.state;
      console.log("k8sconfig changed, re-initialising subscriptions");
      const ids = getK8sConfigIdsFromK8sConfig(k8sConfig)
      if (operatorSubscription) {
        operatorSubscription.updateSubscription(ids);
      }

      if (meshSyncSubscription) {
        meshSyncSubscription.updateSubscription(ids);
      }
    }
  }

  initSubscriptions = (contexts) => {
    const operatorCallback = (data) => {
      this.props.store.dispatch({ type : actionTypes.SET_OPERATOR_SUBSCRIPTION, operatorState : data });
    }

    const meshSyncCallback = (data) => {
      this.props.store.dispatch({ type : actionTypes.SET_MESHSYNC_SUBSCRIPTION, meshSyncState : data });
    }

    const operatorSubscription = new GQLSubscription({ type : OPERATOR_EVENT_SUBSCRIPTION, contextIds : contexts, callbackFunction : operatorCallback })
    const meshSyncSubscription = new GQLSubscription({ type : MESHSYNC_EVENT_SUBSCRIPTION, contextIds : contexts, callbackFunction : meshSyncCallback })

    this.setState({ operatorSubscription, meshSyncSubscription });
  }

  handleDrawerToggle = () => {
    this.setState(state => ({ mobileOpen : !state.mobileOpen }));
  }

  handleL5CommunityClick = () => {
    if (typeof window !== 'undefined') {
      const w = window.open('https://layer5.io', '_blank');
      w.focus();
    }
  };

  /**
   * Sets the selected k8s context on global level.
   * @param {Array.<string>} activeK8sContexts
   */
  activeContextChangeCallback = (activeK8sContexts) => {
    if (activeK8sContexts.includes("all")) {
      activeK8sContexts = ["all"];
    }
    this.props.store.dispatch({ type : actionTypes.SET_K8S_CONTEXT, selectedK8sContexts : activeK8sContexts });
  }

  setActiveContexts = (id) => {
    if (this.state.k8sContexts?.contexts) {
      if (id === "all") {
        let activeContexts = [];
        this.state.k8sContexts.contexts.forEach(ctx =>
          activeContexts.push(ctx.id)
        );
        activeContexts.push("all");
        this.setState(state => {
          if (state.activeK8sContexts?.includes("all")) return { activeK8sContexts : [] };
          return { activeK8sContexts : activeContexts };
        },
        () => this.activeContextChangeCallback(this.state.activeK8sContexts));
        return;
      }

      this.setState(state => {
        let ids = [...(state.activeK8sContexts || [])];
        //pop event
        if (ids.includes(id)) {
          ids = ids.filter(id => id != "all")
          return { activeK8sContexts : ids.filter(cid => cid !== id) }
        }

        //push event
        if (ids.length === this.state.k8sContexts.contexts.length - 1) {
          ids.push("all");
        }
        return { activeK8sContexts : [...ids, id] }
      }, () => this.activeContextChangeCallback(this.state.activeK8sContexts))
    }
  }

  searchContexts = (search = "") => {
    fetchContexts(10, search)
      .then(ctx => {
        this.setState({ k8sContexts : ctx })
        const active = ctx?.contexts?.find(c => c.is_current_context === true);
        if (active) this.setState({ activeK8sContexts : [active?.id] })
      })
      .catch(err => console.error(err))
  }

  updateExtensionType = (type) => {
    this.props.store.dispatch({ type : actionTypes.UPDATE_EXTENSION_TYPE, extensionType : type });
  }

  async loadConfigFromServer() {
    const { store } = this.props;
    dataFetch('/api/system/sync',
      {
        method : 'GET',
        credentials : 'include',
      }, result => {
        if (result) {
          if (result.k8sConfig && result.k8sConfig.length != 0) {
            const kubeConfigs = result.k8sConfig.map(config => Object.assign({
              inClusterConfig : false,
              k8sfile : "",
              name : "",
              clusterConfigured : "",
              server : "",
              created_at : "",
              updated_at : "",
              ts : new Date()
            }, config));
            store.dispatch({ type : actionTypes.UPDATE_CLUSTER_CONFIG, k8sConfig : kubeConfigs });
          }
          if (result.meshAdapters && result.meshAdapters !== null && result.meshAdapters.length > 0) {
            store.dispatch({ type : actionTypes.UPDATE_ADAPTERS_INFO, meshAdapters : result.meshAdapters });
          }
          if (result.grafana) {
            const grafanaCfg = Object.assign({
              grafanaURL : "",
              grafanaAPIKey : "",
              grafanaBoardSearch : "",
              grafanaBoards : [],
              selectedBoardsConfigs : []
            }, result.grafana)
            store.dispatch({ type : actionTypes.UPDATE_GRAFANA_CONFIG, grafana : grafanaCfg });
          }
          if (result.prometheus) {
            if (typeof result.prometheus.prometheusURL === 'undefined') {
              result.prometheus.prometheusURL = '';
            }
            if (typeof result.prometheus.selectedPrometheusBoardsConfigs === 'undefined') {
              result.prometheus.selectedPrometheusBoardsConfigs = [];
            }
            const promCfg = Object.assign({
              prometheusURL : "",
              selectedPrometheusBoardsConfigs : []
            }, result.prometheus)
            store.dispatch({ type : actionTypes.UPDATE_PROMETHEUS_CONFIG, prometheus : promCfg });
          }
          if (result.loadTestPrefs) {
            const loadTestPref = Object.assign({
              c : 0,
              qps : 0,
              t : 0,
              gen : 0
            }, result.loadTestPrefs)
            store.dispatch({ type : actionTypes.UPDATE_LOAD_GEN_CONFIG, loadTestPref });
          }
          if (typeof result.anonymousUsageStats !== 'undefined') {
            store.dispatch({ type : actionTypes.UPDATE_ANONYMOUS_USAGE_STATS, anonymousUsageStats : result.anonymousUsageStats });
          }
          if (typeof result.anonymousPerfResults !== 'undefined') {
            store.dispatch({ type : actionTypes.UPDATE_ANONYMOUS_PERFORMANCE_RESULTS, anonymousPerfResults : result.anonymousPerfResults });
          }
        }
      }, error => {
        console.log(`there was an error fetching user config data: ${error}`);
      });
  }

  static async getInitialProps({ Component, ctx }) {
    const pageProps = Component.getInitialProps
      ? await Component.getInitialProps(ctx)
      : {}
    return { pageProps };
  }
  themeSetter = (thememode) => {
    this.setState({ theme : thememode })
  };
  render() {
    const {
      Component, pageProps, classes, isDrawerCollapsed
    } = this.props;
    return (
      <ThemeProvider theme={this.state.theme === "dark" ? darkTheme : theme}>
        <NoSsr>
          <div className={classes.root}>
            <CssBaseline />
            <nav className={isDrawerCollapsed
              ? classes.drawerCollapsed
              : classes.drawer} data-test="navigation">
              <Hidden smUp implementation="js">
                <Navigator
                  variant="temporary"
                  open={this.state.mobileOpen}
                  onClose={this.handleDrawerToggle}
                  onCollapseDrawer={(open = null) => this.handleCollapseDrawer(open)}
                  isDrawerCollapsed={isDrawerCollapsed}
                  updateExtensionType={this.updateExtensionType}
                />
              </Hidden>
              <Hidden xsDown implementation="css">
                <Navigator
                  onCollapseDrawer={(open = null) => this.handleCollapseDrawer(open)}
                  isDrawerCollapsed={isDrawerCollapsed}
                  updateExtensionType={this.updateExtensionType}
                />
              </Hidden>
            </nav>
            <div className={classes.appContent}>
              <SnackbarProvider
                anchorOrigin={{
                  vertical : 'bottom',
                  horizontal : 'right',
                }}
                iconVariant={{
                  success : <CheckCircle style={{ marginRight : "0.5rem" }} />,
                  error : <Error style={{ marginRight : "0.5rem" }} />,
                  warning : <Warning style={{ marginRight : "0.5rem" }} />,
                  info : <Info style={{ marginRight : "0.5rem" }} />
                }}
                classes={{
                  variantSuccess : classes.notifSuccess,
                  variantError : classes.notifError,
                  variantWarning : classes.notifWarn,
                  variantInfo : classes.notifInfo,
                }}
                maxSnack={10}
              >
<<<<<<< HEAD
                <MesheryProgressBar />
                <Header
                  onDrawerToggle={this.handleDrawerToggle}
                  onDrawerCollapse={isDrawerCollapsed}
                  contexts={this.state.k8sContexts}
                  activeContexts={this.state.activeK8sContexts}
                  setActiveContexts={this.setActiveContexts}
                  searchContexts={this.searchContexts}
                  updateExtensionType={this.updateExtensionType}
                  theme={this.state.theme}
                  themeSetter={this.themeSetter}
                />
                <main style={{
                  flex : 1,
                  padding : '48px 36px 24px',
                  backgroundColor : this.state.theme === "dark" ? '#303030' : '#eaeff1',
                }}>
                  <MuiPickersUtilsProvider utils={MomentUtils}>
                    <Component
                      pageContext={this.pageContext}
                      contexts={this.state.k8sContexts}
                      activeContexts={this.state.activeK8sContexts}
                      setActiveContexts={this.setActiveContexts}
                      searchContexts={this.searchContexts}
                      {...pageProps}
                    />
                  </MuiPickersUtilsProvider>
                </main>
              </SnackbarProvider>
              <footer style={{

                backgroundColor : this.state.theme === "dark" ? '#212121' : '#FFF',
              }} className={this.props.capabilitiesRegistry?.restrictedAccess?.isMesheryUiRestricted ? classes.playgroundFooter : classes.footer} >
                <Typography variant="body2" align="center" color="textSecondary" component="p"
                  style={this.props.capabilitiesRegistry?.restrictedAccess?.isMesheryUiRestricted ? { color : "#000" } : {}}
                >
                  <span onClick={this.handleL5CommunityClick} className={classes.footerText}>
                    {this.props.capabilitiesRegistry?.restrictedAccess?.isMesheryUiRestricted ? "Playground Environment, some features might not be available" : (<> Built with <FavoriteIcon className={classes.footerIcon} /> by the Layer5 Community</>)}
                  </span>
                </Typography>
              </footer>
            </div>
=======
                <span onClick={this.handleL5CommunityClick} className={classes.footerText}>
                  {this.props.capabilitiesRegistry?.restrictedAccess?.isMesheryUiRestricted ? "ACCESS LIMITED IN MESHERY PLAYGROUND. DEPLOY MESHERY TO ACCESS ALL FEATURES.": ( <> Built with <FavoriteIcon className={classes.footerIcon} /> by the Layer5 Community</>) }
                </span>
              </Typography>
            </footer>
>>>>>>> b0d9f6db
          </div>
        </NoSsr>
      </ThemeProvider>
    );
  }
}

MesheryApp.propTypes = { classes : PropTypes.object.isRequired, };

const mapStateToProps = state => ({
  isDrawerCollapsed : state.get("isDrawerCollapsed"),
  k8sConfig : state.get("k8sConfig"),
  operatorSubscription : state.get("operatorSubscription"),
  meshSyncSubscription : state.get("meshSyncSubscription"),
  capabilitiesRegistry : state.get("capabilitiesRegistry")
})

const mapDispatchToProps = dispatch => ({
  toggleCatalogContent : bindActionCreators(toggleCatalogContent, dispatch)
})

const MesheryWithRedux = withStyles(styles)(connect(mapStateToProps, mapDispatchToProps)(MesheryApp));

const MesheryAppWrapper = (props) => {
  return (
    <Provider store={props.store}>
      <Head>
        <link rel="shortcut icon" href="/static/img/meshery-logo/meshery-logo.svg" />
        <title>Meshery</title>
      </Head>
      <MuiPickersUtilsProvider utils={MomentUtils}>
        <MesheryWithRedux {...props} />
      </MuiPickersUtilsProvider>
    </Provider>
  );
}

// export default withStyles(styles)(withRedux(makeStore, {
//   serializeState : state => state.toJS(),
//   deserializeState : state => fromJS(state)
// })(MesheryAppWrapper));
export default withStyles(styles)(withRedux(makeStore, {
  serializeState : state => state.toJS(),
  deserializeState : state => fromJS(state)
})(MesheryAppWrapper));<|MERGE_RESOLUTION|>--- conflicted
+++ resolved
@@ -339,7 +339,6 @@
                 }}
                 maxSnack={10}
               >
-<<<<<<< HEAD
                 <MesheryProgressBar />
                 <Header
                   onDrawerToggle={this.handleDrawerToggle}
@@ -369,26 +368,19 @@
                   </MuiPickersUtilsProvider>
                 </main>
               </SnackbarProvider>
-              <footer style={{
+              <footer className={this.props.capabilitiesRegistry?.restrictedAccess?.isMesheryUiRestricted ? classes.playgroundFooter : classes.footer} style={{
 
                 backgroundColor : this.state.theme === "dark" ? '#212121' : '#FFF',
-              }} className={this.props.capabilitiesRegistry?.restrictedAccess?.isMesheryUiRestricted ? classes.playgroundFooter : classes.footer} >
+              }} >
                 <Typography variant="body2" align="center" color="textSecondary" component="p"
                   style={this.props.capabilitiesRegistry?.restrictedAccess?.isMesheryUiRestricted ? { color : "#000" } : {}}
                 >
                   <span onClick={this.handleL5CommunityClick} className={classes.footerText}>
-                    {this.props.capabilitiesRegistry?.restrictedAccess?.isMesheryUiRestricted ? "Playground Environment, some features might not be available" : (<> Built with <FavoriteIcon className={classes.footerIcon} /> by the Layer5 Community</>)}
+                    {this.props.capabilitiesRegistry?.restrictedAccess?.isMesheryUiRestricted ? "ACCESS LIMITED IN MESHERY PLAYGROUND. DEPLOY MESHERY TO ACCESS ALL FEATURES." : (<> Built with <FavoriteIcon className={classes.footerIcon} /> by the Layer5 Community</>)}
                   </span>
                 </Typography>
               </footer>
             </div>
-=======
-                <span onClick={this.handleL5CommunityClick} className={classes.footerText}>
-                  {this.props.capabilitiesRegistry?.restrictedAccess?.isMesheryUiRestricted ? "ACCESS LIMITED IN MESHERY PLAYGROUND. DEPLOY MESHERY TO ACCESS ALL FEATURES.": ( <> Built with <FavoriteIcon className={classes.footerIcon} /> by the Layer5 Community</>) }
-                </span>
-              </Typography>
-            </footer>
->>>>>>> b0d9f6db
           </div>
         </NoSsr>
       </ThemeProvider>
