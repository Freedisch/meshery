import React from 'react';
import App from 'next/app';
import Head from 'next/head';
import { MuiThemeProvider,  withStyles } from '@material-ui/core/styles';
import CssBaseline from '@material-ui/core/CssBaseline';
import getPageContext from '../components/PageContext';
import Navigator from '../components/Navigator';
import Header from '../components/Header';
import PropTypes from 'prop-types';
import Hidden from '@material-ui/core/Hidden';
import withRedux from "next-redux-wrapper";
import { makeStore, actionTypes } from '../lib/store';
import { connect, Provider } from "react-redux";
import { fromJS } from 'immutable';
import { NoSsr, Typography } from '@material-ui/core';
import FavoriteIcon from '@material-ui/icons/Favorite';
import { SnackbarProvider } from 'notistack';
import { MuiPickersUtilsProvider } from '@material-ui/pickers';
import MomentUtils from '@date-io/moment';
import {
  CheckCircle,
  Info,
  Error,
  Warning
} from '@material-ui/icons';

// codemirror + js-yaml imports when added to a page was preventing to navigating to that page using nextjs
// link clicks, hence attempting to add them here
import 'codemirror/lib/codemirror.css';
import 'codemirror/theme/material.css';
import 'codemirror/addon/lint/lint.css';
import './../public/static/style/index.css';

// import 'billboard.js/dist/theme/insight.min.css';
// import 'billboard.js/dist/theme/graph.min.css';
import 'billboard.js/dist/billboard.min.css';

import MesheryProgressBar from '../components/MesheryProgressBar';
import dataFetch, { promisifiedDataFetch } from '../lib/data-fetch';
import theme, { styles } from "../themes"

if (typeof window !== 'undefined') {
  require('codemirror/mode/yaml/yaml');
  require('codemirror/mode/javascript/javascript');
  require('codemirror/addon/lint/lint');
  require('codemirror/addon/lint/yaml-lint');
  require('codemirror/addon/lint/json-lint');
  if (typeof window.jsyaml === 'undefined'){
    window.jsyaml = require('js-yaml');
  }
  if (typeof window.jsonlint === 'undefined'){
    // jsonlint did not work well with codemirror json-lint. Hence, found an alternative (jsonlint-mod) based on https://github.com/scniro/react-codemirror2/issues/21
    window.jsonlint = require('jsonlint-mod');
  }
}

async function fetchContexts(number = 10, search = "") {
  return await promisifiedDataFetch(`/api/system/kubernetes/contexts?pageSize=${number}&search=${encodeURIComponent(search)}`)
}
class MesheryApp extends App {
  constructor() {
    super();
    this.pageContext = getPageContext();

    this.state = {
      mobileOpen : false,
<<<<<<< HEAD
      isDrawerCollapsed : false,
      k8sContexts : {},
      activeK8sContexts : [],
=======
>>>>>>> bfb387de
    };
  }

  handleDrawerToggle = () => {
    this.setState(state => ({ mobileOpen : !state.mobileOpen }));
  }

  handleL5CommunityClick = () => {
    if (typeof window !== 'undefined'){
      const w = window.open('https://layer5.io', '_blank');
      w.focus();
    }
  };

  setActiveContexts = (id) => {
    if (id === "all") {
      this.setState(state => {
        if (state.activeK8sContexts?.includes("all")) return { activeK8sContexts : [] };
        return { activeK8sContexts : ["all"] };
      });

      return;
    }

    this.setState(state => {
      const ids = [...(state.activeK8sContexts || [])];
      if (ids.includes(id)) return { activeK8sContexts : ids.filter(cid => cid !== id) };
      return { activeK8sContexts : [...ids, id] }
    })
  }

  searchContexts = (search = "") => {
    fetchContexts(10, search)
      .then(ctx => {
        this.setState({ k8sContexts : ctx })
        const active = ctx?.contexts?.find(c => c.is_current_context === true);
        if (active) this.setState({ activeK8sContexts : [active?.id] })
      })
      .catch(err => console.error(err))
  }

  async loadConfigFromServer() {
    const { store } = this.props;
    dataFetch('/api/system/sync', { credentials : 'same-origin',
      method : 'GET',
      credentials : 'include', }, result => {
      if (typeof result !== 'undefined'){
        if (result.k8sConfig){
          if (typeof result.k8sConfig.inClusterConfig === 'undefined'){
            result.k8sConfig.inClusterConfig = false;
          }
          if (typeof result.k8sConfig.k8sfile === 'undefined'){
            result.k8sConfig.k8sfile = '';
          }
          if (typeof result.k8sConfig.contextName === 'undefined'){
            result.k8sConfig.contextName = '';
          }
          if (typeof result.k8sConfig.clusterConfigured === 'undefined'){
            result.k8sConfig.clusterConfigured = false;
          }
          if (typeof result.k8sConfig.configuredServer === 'undefined'){
            result.k8sConfig.configuredServer = '';
          }
          store.dispatch({ type : actionTypes.UPDATE_CLUSTER_CONFIG, k8sConfig : result.k8sConfig });
        }
        if (result.meshAdapters && result.meshAdapters !== null && result.meshAdapters.length > 0) {
          store.dispatch({ type : actionTypes.UPDATE_ADAPTERS_INFO, meshAdapters : result.meshAdapters });
        }
        if (result.grafana){
          if (typeof result.grafana.grafanaURL === 'undefined'){
            result.grafana.grafanaURL = '';
          }
          if (typeof result.grafana.grafanaAPIKey === 'undefined'){
            result.grafana.grafanaAPIKey = '';
          }
          if (typeof result.grafana.grafanaBoardSearch === 'undefined'){
            result.grafana.grafanaBoardSearch = '';
          }
          if (typeof result.grafana.grafanaBoards === 'undefined'){
            result.grafana.grafanaBoards = [];
          }
          if (typeof result.grafana.selectedBoardsConfigs === 'undefined'){
            result.grafana.selectedBoardsConfigs = [];
          }
          store.dispatch({ type : actionTypes.UPDATE_GRAFANA_CONFIG, grafana : result.grafana });
        }
        if (result.prometheus){
          if (typeof result.prometheus.prometheusURL === 'undefined'){
            result.prometheus.prometheusURL = '';
          }
          if (typeof result.prometheus.selectedPrometheusBoardsConfigs === 'undefined'){
            result.prometheus.selectedPrometheusBoardsConfigs = [];
          }
          store.dispatch({ type : actionTypes.UPDATE_PROMETHEUS_CONFIG, prometheus : result.prometheus });
        }
        if (result.loadTestPrefs){
          if (typeof result.loadTestPrefs.c === 'undefined'){
            result.loadTestPrefs.c = 0;
          }
          if (typeof result.loadTestPrefs.qps === 'undefined'){
            result.loadTestPrefs.qps = 0;
          }
          if (typeof result.loadTestPrefs.t === 'undefined'){
            result.loadTestPrefs.t = '30s';
          }
          if (typeof result.loadTestPrefs.gen === 'undefined'){
            result.loadTestPrefs.gen = '';
          }
          store.dispatch({ type : actionTypes.UPDATE_LOAD_GEN_CONFIG, loadTestPref : result.loadTestPrefs });
        }
        if (typeof result.anonymousUsageStats !== 'undefined'){
          store.dispatch({ type : actionTypes.UPDATE_ANONYMOUS_USAGE_STATS, anonymousUsageStats : result.anonymousUsageStats });
        }
        if (typeof result.anonymousPerfResults !== 'undefined'){
          store.dispatch({ type : actionTypes.UPDATE_ANONYMOUS_PERFORMANCE_RESULTS, anonymousPerfResults : result.anonymousPerfResults });
        }
      }
    }, error => {
      console.log(`there was an error fetching user config data: ${error}`);
    });
  }

  static async getInitialProps({ Component, ctx }) {
    const pageProps = Component.getInitialProps
      ? await Component.getInitialProps(ctx)
      : {}
    return { pageProps };
  }

  componentDidMount(){
    this.loadConfigFromServer(); // this works, but sometimes other components which need data load faster than this data is obtained.

    fetchContexts()
      .then(ctx => {
        this.setState({ k8sContexts : ctx })
        const active = ctx?.contexts?.find(c => c.is_current_context === true);
        if (active) this.setState({ activeK8sContexts : [active?.id] })
      })
      .catch(err => console.error(err))
  }

  render() {
    const {
      Component, pageProps, classes, isDrawerCollapsed
    } = this.props;
    return (
      <NoSsr>
<<<<<<< HEAD
        <Provider store={store}>
          <Head>
            <link rel="shortcut icon" href="/ui/public/static/img/meshery-logo/meshery-logo.svg" />
            <title>Meshery</title>
          </Head>
          <MuiThemeProvider theme={theme}>
            <MuiPickersUtilsProvider utils={MomentUtils}>
              <div className={classes.root}>
                <CssBaseline />
                <nav className={isDrawerCollapsed
                  ? classes.drawerCollapsed
                  : classes.drawer} data-test="navigation">
                  <Hidden smUp implementation="js">
                    <Navigator
                      variant="temporary"
                      open={this.state.mobileOpen}
                      onClose={this.handleDrawerToggle}
                      onCollapseDrawer={(open = null) => this.handleCollapseDrawer(open)}
                      isDrawerCollapsed={isDrawerCollapsed}
                    />
                  </Hidden>
                  <Hidden xsDown implementation="css">
                    <Navigator
                      onCollapseDrawer={(open = null) => this.handleCollapseDrawer(open)}
                      isDrawerCollapsed={isDrawerCollapsed} />
                  </Hidden>
                </nav>
                <div className={classes.appContent}>
                  <SnackbarProvider
                    anchorOrigin={{ vertical : 'bottom',
                      horizontal : 'right', }}
                    iconVariant = {{
                      success : <CheckCircle style={{ marginRight : "0.5rem" }} />,
                      error : <Error style={{ marginRight : "0.5rem" }} />,
                      warning : <Warning style={{ marginRight : "0.5rem" }} />,
                      info : <Info style={{ marginRight : "0.5rem" }} />
                    }}
                    classes={{
                      variantSuccess : classes.notifSuccess,
                      variantError : classes.notifError,
                      variantWarning : classes.notifWarn,
                      variantInfo : classes.notifInfo,
                    }}
                    maxSnack={10}
                  >
                    <MesheryProgressBar />
                    <Header
                      onDrawerToggle={this.handleDrawerToggle}
                      onDrawerCollapse={isDrawerCollapsed}
                      contexts={this.state.k8sContexts}
                      activeContexts={this.state.activeK8sContexts}
                      setActiveContexts={this.setActiveContexts}
                      searchContexts={this.searchContexts}
                    />
                    <main className={classes.mainContent}>
                      <MuiPickersUtilsProvider utils={MomentUtils}>
                        <Component
                          pageContext={this.pageContext}
                          contexts={this.state.k8sContexts}
                          activeContexts={this.state.activeK8sContexts}
                          setActiveContexts={this.setActiveContexts}
                          searchContexts={this.searchContexts}
                          {...pageProps}
                        />
                      </MuiPickersUtilsProvider>
                    </main>
                  </SnackbarProvider>
                  <footer className={classes.footer}>
                    <Typography variant="body2" align="center" color="textSecondary" component="p">
                      <span onClick={this.handleL5CommunityClick} className={classes.footerText}>
                                   Built with <FavoriteIcon className={classes.footerIcon} /> by the Layer5 Community</span>
                    </Typography>
                  </footer>
                </div>
              </div>
            </MuiPickersUtilsProvider>
          </MuiThemeProvider>
        </Provider>
=======
        <div className={classes.root}>
          <CssBaseline />
          <nav className={isDrawerCollapsed
            ? classes.drawerCollapsed
            : classes.drawer} data-test="navigation">
            <Hidden smUp implementation="js">
              <Navigator
                variant="temporary"
                open={this.state.mobileOpen}
                onClose={this.handleDrawerToggle}
              />
            </Hidden>
            <Hidden xsDown implementation="css">
              <Navigator />
            </Hidden>
          </nav>
          <div className={classes.appContent}>
            <SnackbarProvider
              anchorOrigin={{ vertical : 'bottom',
                horizontal : 'right', }}
              iconVariant = {{
                success : <CheckCircle style={{ marginRight : "0.5rem" }} />,
                error : <Error style={{ marginRight : "0.5rem" }} />,
                warning : <Warning style={{ marginRight : "0.5rem" }} />,
                info : <Info style={{ marginRight : "0.5rem" }} />
              }}
              classes={{
                variantSuccess : classes.notifSuccess,
                variantError : classes.notifError,
                variantWarning : classes.notifWarn,
                variantInfo : classes.notifInfo,
              }}
              maxSnack={10}
            >
              <MesheryProgressBar />
              <Header onDrawerToggle={this.handleDrawerToggle} onDrawerCollapse={isDrawerCollapsed}/>
              <main className={classes.mainContent}>
                <MuiPickersUtilsProvider utils={MomentUtils}>
                  <Component pageContext={this.pageContext} {...pageProps} />
                </MuiPickersUtilsProvider>
              </main>
            </SnackbarProvider>
            <footer className={classes.footer}>
              <Typography variant="body2" align="center" color="textSecondary" component="p">
                <span onClick={this.handleL5CommunityClick} className={classes.footerText}>
                              Built with <FavoriteIcon className={classes.footerIcon} /> by the Layer5 Community</span>
              </Typography>
            </footer>
          </div>
        </div>
>>>>>>> bfb387de
      </NoSsr>
    );
  }
}

MesheryApp.propTypes = { classes : PropTypes.object.isRequired, };

const mapStateToProps = state => ({
  isDrawerCollapsed : state.get("isDrawerCollapsed")
})

const MesheryWithRedux = connect(mapStateToProps)(MesheryApp);

const MesheryAppWrapper = (props) => {
  return (
    <Provider store={props.store}>
      <Head>
        <link rel="shortcut icon" href="/ui/public/static/img/meshery-logo/meshery-logo.svg" />
        <title>Meshery</title>
      </Head>
      <MuiThemeProvider theme={theme}>
        <MuiPickersUtilsProvider utils={MomentUtils}>
          <MesheryWithRedux {...props} />
        </MuiPickersUtilsProvider>
      </MuiThemeProvider>
    </Provider>
  );
}

export default withStyles(styles)(withRedux(makeStore, { serializeState : state => state.toJS(),
  deserializeState : state => fromJS(state) })(MesheryAppWrapper));

<|MERGE_RESOLUTION|>--- conflicted
+++ resolved
@@ -64,12 +64,9 @@
 
     this.state = {
       mobileOpen : false,
-<<<<<<< HEAD
       isDrawerCollapsed : false,
       k8sContexts : {},
       activeK8sContexts : [],
-=======
->>>>>>> bfb387de
     };
   }
 
@@ -217,86 +214,6 @@
     } = this.props;
     return (
       <NoSsr>
-<<<<<<< HEAD
-        <Provider store={store}>
-          <Head>
-            <link rel="shortcut icon" href="/ui/public/static/img/meshery-logo/meshery-logo.svg" />
-            <title>Meshery</title>
-          </Head>
-          <MuiThemeProvider theme={theme}>
-            <MuiPickersUtilsProvider utils={MomentUtils}>
-              <div className={classes.root}>
-                <CssBaseline />
-                <nav className={isDrawerCollapsed
-                  ? classes.drawerCollapsed
-                  : classes.drawer} data-test="navigation">
-                  <Hidden smUp implementation="js">
-                    <Navigator
-                      variant="temporary"
-                      open={this.state.mobileOpen}
-                      onClose={this.handleDrawerToggle}
-                      onCollapseDrawer={(open = null) => this.handleCollapseDrawer(open)}
-                      isDrawerCollapsed={isDrawerCollapsed}
-                    />
-                  </Hidden>
-                  <Hidden xsDown implementation="css">
-                    <Navigator
-                      onCollapseDrawer={(open = null) => this.handleCollapseDrawer(open)}
-                      isDrawerCollapsed={isDrawerCollapsed} />
-                  </Hidden>
-                </nav>
-                <div className={classes.appContent}>
-                  <SnackbarProvider
-                    anchorOrigin={{ vertical : 'bottom',
-                      horizontal : 'right', }}
-                    iconVariant = {{
-                      success : <CheckCircle style={{ marginRight : "0.5rem" }} />,
-                      error : <Error style={{ marginRight : "0.5rem" }} />,
-                      warning : <Warning style={{ marginRight : "0.5rem" }} />,
-                      info : <Info style={{ marginRight : "0.5rem" }} />
-                    }}
-                    classes={{
-                      variantSuccess : classes.notifSuccess,
-                      variantError : classes.notifError,
-                      variantWarning : classes.notifWarn,
-                      variantInfo : classes.notifInfo,
-                    }}
-                    maxSnack={10}
-                  >
-                    <MesheryProgressBar />
-                    <Header
-                      onDrawerToggle={this.handleDrawerToggle}
-                      onDrawerCollapse={isDrawerCollapsed}
-                      contexts={this.state.k8sContexts}
-                      activeContexts={this.state.activeK8sContexts}
-                      setActiveContexts={this.setActiveContexts}
-                      searchContexts={this.searchContexts}
-                    />
-                    <main className={classes.mainContent}>
-                      <MuiPickersUtilsProvider utils={MomentUtils}>
-                        <Component
-                          pageContext={this.pageContext}
-                          contexts={this.state.k8sContexts}
-                          activeContexts={this.state.activeK8sContexts}
-                          setActiveContexts={this.setActiveContexts}
-                          searchContexts={this.searchContexts}
-                          {...pageProps}
-                        />
-                      </MuiPickersUtilsProvider>
-                    </main>
-                  </SnackbarProvider>
-                  <footer className={classes.footer}>
-                    <Typography variant="body2" align="center" color="textSecondary" component="p">
-                      <span onClick={this.handleL5CommunityClick} className={classes.footerText}>
-                                   Built with <FavoriteIcon className={classes.footerIcon} /> by the Layer5 Community</span>
-                    </Typography>
-                  </footer>
-                </div>
-              </div>
-            </MuiPickersUtilsProvider>
-          </MuiThemeProvider>
-        </Provider>
-=======
         <div className={classes.root}>
           <CssBaseline />
           <nav className={isDrawerCollapsed
@@ -307,10 +224,14 @@
                 variant="temporary"
                 open={this.state.mobileOpen}
                 onClose={this.handleDrawerToggle}
+                onCollapseDrawer={(open = null) => this.handleCollapseDrawer(open)}
+                isDrawerCollapsed={isDrawerCollapsed}
               />
             </Hidden>
             <Hidden xsDown implementation="css">
-              <Navigator />
+              <Navigator
+                onCollapseDrawer={(open = null) => this.handleCollapseDrawer(open)}
+                isDrawerCollapsed={isDrawerCollapsed} />
             </Hidden>
           </nav>
           <div className={classes.appContent}>
@@ -332,10 +253,24 @@
               maxSnack={10}
             >
               <MesheryProgressBar />
-              <Header onDrawerToggle={this.handleDrawerToggle} onDrawerCollapse={isDrawerCollapsed}/>
+              <Header
+                onDrawerToggle={this.handleDrawerToggle}
+                onDrawerCollapse={isDrawerCollapsed}
+                contexts={this.state.k8sContexts}
+                activeContexts={this.state.activeK8sContexts}
+                setActiveContexts={this.setActiveContexts}
+                searchContexts={this.searchContexts}
+              />
               <main className={classes.mainContent}>
                 <MuiPickersUtilsProvider utils={MomentUtils}>
-                  <Component pageContext={this.pageContext} {...pageProps} />
+                  <Component
+                    pageContext={this.pageContext}
+                    contexts={this.state.k8sContexts}
+                    activeContexts={this.state.activeK8sContexts}
+                    setActiveContexts={this.setActiveContexts}
+                    searchContexts={this.searchContexts}
+                    {...pageProps}
+                  />
                 </MuiPickersUtilsProvider>
               </main>
             </SnackbarProvider>
@@ -347,7 +282,6 @@
             </footer>
           </div>
         </div>
->>>>>>> bfb387de
       </NoSsr>
     );
   }
