--- conflicted
+++ resolved
@@ -236,11 +236,7 @@
   return rowsSelected;
 }
 
-<<<<<<< HEAD
-function ResultChart({ result }) {
-=======
-function ResultChart({ result, switchView, handleTabChange, tabValue }) {
->>>>>>> a5f185f0
+function ResultChart({ result, handleTabChange, tabValue }) {
   if (!result) return <div />;
 
   const row = result.runner_results;
@@ -248,37 +244,13 @@
   const serverMetrics = result.server_metrics;
   const startTime = new Date(row.StartTime);
   const endTime = new Date(startTime.getTime() + row.ActualDuration / 1000000);
-  console.log("inside resultnode..")
-  console.log("tabValue: ", tabValue)
+
   return (
     <Paper
       style={{ width : "100%",
         maxWidth : "90vw",
         padding : "0.5rem" }}
     >
-<<<<<<< HEAD
-      <div>
-        <Typography variant="h6" gutterBottom align="center">Performance Graph</Typography>
-        <MesheryChart
-          rawdata={[result && result.runner_results ? result : {}]}
-          data={[result && result.runner_results ? result.runner_results : {}]}
-        />
-      </div>
-      {boardConfig && boardConfig !== null && Object.keys(boardConfig).length > 0 && (
-        <div>
-          <GrafanaCustomCharts
-            boardPanelConfigs={[boardConfig]}
-            // @ts-ignore
-            boardPanelData={[serverMetrics]}
-            startDate={startTime}
-            from={startTime.getTime().toString()}
-            endDate={endTime}
-            to={endTime.getTime().toString()}
-            liveTail={false}
-          />
-        </div>
-      )}
-=======
       <Tabs value={tabValue} onChange={handleTabChange} aria-label="simple tabs example">
         <Tab label="Performance Chart" />
         <Tab label="Node Details" />
@@ -292,7 +264,6 @@
               <MesheryChart
                 rawdata={[result && result.runner_results ? result : {}]}
                 data={[result && result.runner_results ? result.runner_results : {}]}
-                switchView={switchView}
               />
             </div>
             {boardConfig && boardConfig !== null && Object.keys(boardConfig).length > 0 && (
@@ -314,37 +285,29 @@
             <div>
               <Typography variant="h6" gutterBottom align="center">Node Details</Typography>
               <NodeDetails result={row}/>
-              <div style={{ margin : "2rem auto 0.5rem", width : "fit-content", cursor : "pointer" }} onClick={() => switchView("nodeTable")}><i>Click here for <b>Performance Graph</b></i></div>
             </div>
             : <div />
       }
->>>>>>> a5f185f0
     </Paper>
   );
 }
 
-<<<<<<< HEAD
-function ResultNodeDetails({ result }){
-=======
-function ResultNodeDetails({ result, switchView, handleTabChange, tabValue }){
+function ResultNodeDetails({ result, handleTabChange, tabValue }){
   console.log("results: ", result)
->>>>>>> a5f185f0
   if (!result) return <div />
   const chartData = result.runner_results;
-  console.log("inside resultnode..")
-  console.log("tabValue: ", tabValue)
+
+  const row = result.runner_results;
+  const boardConfig = result.server_board_config;
+  const serverMetrics = result.server_metrics;
+  const startTime = new Date(row.StartTime);
+  const endTime = new Date(startTime.getTime() + row.ActualDuration / 1000000);
   return (
     <Paper
       style={{ width : "100%",
         maxWidth : "90vw",
         padding : "0.5rem" }}
     >
-<<<<<<< HEAD
-      <div>
-        <Typography variant="h6" gutterBottom align="center">Node Details</Typography>
-        <NodeDetails result={chartData}/>
-      </div>
-=======
       <Tabs value={tabValue} onChange={handleTabChange} aria-label="simple tabs example">
         <Tab label="Performance Chart" />
         <Tab label="Node Details" />
@@ -354,14 +317,34 @@
           <div>
             <Typography variant="h6" gutterBottom align="center">Node Details</Typography>
             <NodeDetails result={chartData}/>
-            <div style={{ margin : "2rem auto 0.5rem", width : "fit-content", cursor : "pointer" }} onClick={() => switchView("nodeTable")}><i>Click here for <b>Performance Graph</b></i></div>
           </div>
           :
-          <div/>
+          (tabValue == 0) ?
+            <div>
+              <div>
+                <Typography variant="h6" gutterBottom align="center">Performance Graph</Typography>
+                <MesheryChart
+                  rawdata={[result && result.runner_results ? result : {}]}
+                  data={[result && result.runner_results ? result.runner_results : {}]}
+                />
+              </div>
+              {boardConfig && boardConfig !== null && Object.keys(boardConfig).length > 0 && (
+                <div>
+                  <GrafanaCustomCharts
+                    boardPanelConfigs={[boardConfig]}
+                    // @ts-ignore
+                    boardPanelData={[serverMetrics]}
+                    startDate={startTime}
+                    from={startTime.getTime().toString()}
+                    endDate={endTime}
+                    to={endTime.getTime().toString()}
+                    liveTail={false}
+                  />
+                </div>
+              )}
+            </div>
+            : <div/>
       }
-
-
->>>>>>> a5f185f0
     </Paper>
   )
 }
@@ -400,11 +383,7 @@
   const [results, setResults] = useState([]);
   const [selectedRowChart, setSelectedRowChart] = useState();
   const [selectedRowNodeDetails, setSelectedRowNodeDetails] = useState();
-<<<<<<< HEAD
-=======
-  const [rowIdx, setRowIdx] = useState();
   const [tabValue, setTabValue] = useState(0);
->>>>>>> a5f185f0
 
   const searchTimeout = useRef();
 
@@ -486,8 +465,10 @@
 
   const columns = generateColumnsForDisplay(sortOrder, (idx) => {
     setSelectedRowChart(results[idx])
+    setTabValue(0)
   }, (idx) => {
     setSelectedRowNodeDetails(results[idx])
+    setTabValue(1)
   });
 
   const options = {
@@ -570,23 +551,10 @@
     },
   };
 
-<<<<<<< HEAD
-=======
   function handleTabChange(event, newValue) {
     setTabValue(newValue);
   }
 
-  function switchView(sender){
-    if (sender == "graph"){
-      setSelectedRowChart(null)
-      setSelectedRowNodeDetails(results[rowIdx]);
-    } else {
-      setSelectedRowNodeDetails(null);
-      setSelectedRowChart(results[rowIdx])
-    }
-  }
-
->>>>>>> a5f185f0
   return (
     <NoSsr>
       <MUIDataTable
@@ -600,32 +568,24 @@
       <GenericModal
         open={!!selectedRowChart}
         // @ts-ignore
-<<<<<<< HEAD
-        Content={<ResultChart result={selectedRowChart} />}
-=======
         Content={
-          <ResultChart result={selectedRowChart}
-            switchView={switchView}
+          <ResultChart
+            result={selectedRowChart}
             handleTabChange={handleTabChange}
             tabValue={tabValue}
           />}
->>>>>>> a5f185f0
         handleClose={() => setSelectedRowChart(undefined)}
       />
 
       <GenericModal
         open={!!selectedRowNodeDetails}
         // @ts-ignore
-<<<<<<< HEAD
-        Content={<ResultNodeDetails result={selectedRowNodeDetails} />}
-=======
         Content={
-          <ResultNodeDetails result={selectedRowNodeDetails}
-            switchView={switchView}
+          <ResultNodeDetails
+            result={selectedRowNodeDetails}
             handleTabChange={handleTabChange}
             tabValue={tabValue}
           />}
->>>>>>> a5f185f0
         handleClose={() => setSelectedRowNodeDetails(undefined)}
       />
 
