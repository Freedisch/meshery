--- conflicted
+++ resolved
@@ -257,7 +257,6 @@
   useEffect(() => {
   }, [page, pageSize, search, sortOrder]);
 
-<<<<<<< HEAD
   /**
    * fetch applications when the application downloads
    */
@@ -269,8 +268,6 @@
     }
   },[]);
 
-=======
->>>>>>> 0a4277d7
   const handleModalClose = () => {
     setModalOpen({
       open : false,
