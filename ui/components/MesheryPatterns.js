--- conflicted
+++ resolved
@@ -1364,9 +1364,6 @@
           validationBody={modalOpen.validationBody}
           errors={modalOpen.errors}
         />
-<<<<<<< HEAD
-        {canPublishPattern && <PublishModal open={publishModal.open} handleClose={handlePublishModalClose} resourceType={publishModal.pattern} title={publishModal.pattern?.name} aria-label="catalog publish" handlePublish={handlePublish} />}
-=======
         {canPublishPattern &&
           <Modal open={publishModal.open} schema={publish_schema} onChange={onChange} handleClose={handlePublishModalClose} formData={_.isEmpty(payload.catalog_data)? publishModal?.pattern?.catalog_data : payload.catalog_data } aria-label="catalog publish" title={publishModal.pattern?.name}>
             <Button
@@ -1385,7 +1382,6 @@
           </Modal>
         }
 
->>>>>>> 23b3c893
         <UploadImport open={importModal.open} handleClose={handleUploadImportClose} aria-label="URL upload button" handleUrlUpload={urlUploadHandler} handleUpload={uploadHandler} fetch={() => fetchPatterns(page, pageSize, search, sortOrder)} configuration="Design" />
         <PromptComponent ref={modalRef} />
       </NoSsr>
