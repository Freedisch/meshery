import React, { useState, useEffect, useRef } from "react";
import { withStyles, makeStyles, MuiThemeProvider } from "@material-ui/core/styles";
import {  createTheme } from '@material-ui/core/styles';
import {
  NoSsr,
  TableCell,
  IconButton,
  Dialog,
  DialogTitle,
  DialogContent,
  DialogActions,
  Divider,
  Tooltip,
  Typography
} from "@material-ui/core";
import { UnControlled as CodeMirror } from "react-codemirror2";
import DeleteIcon from "@material-ui/icons/Delete";
import { connect } from "react-redux";
import { bindActionCreators } from "redux";
import MUIDataTable from "mui-datatables";
import Moment from "react-moment";
import { withSnackbar } from "notistack";
import CloseIcon from "@material-ui/icons/Close";
import EditIcon from "@material-ui/icons/Edit";
import DoneAllIcon from '@material-ui/icons/DoneAll';
import { updateProgress } from "../lib/store";
import TableSortLabel from "@material-ui/core/TableSortLabel";
import dataFetch from "../lib/data-fetch";
import UploadImport from "./UploadImport";
import FullscreenIcon from '@material-ui/icons/Fullscreen';
import FullscreenExitIcon from '@material-ui/icons/FullscreenExit';
import FILE_OPS from "../utils/configurationFileHandlersEnum";
import ViewSwitch from "./ViewSwitch";
import FiltersGrid from "./MesheryFilters/FiltersGrid";
import { trueRandom } from "../lib/trueRandom";
import { ctxUrl } from "../utils/multi-ctx";
import ConfirmationMsg from "./ConfirmationModal";
import UndeployIcon from "../public/static/img/UndeployIcon";
import { getComponentsinFile } from "../utils/utils";

const styles = (theme) => ({
  grid : {
    padding : theme.spacing(2),
  },
  tableHeader : {
    fontWeight : "bolder",
    fontSize : 18,
  },
  createButton : {
    display : "flex",
    justifyContent : "flex-start",
    alignItems : "center",
    whiteSpace : "nowrap",
  },
  topToolbar : {
    margin : "2rem auto",
    display : "flex",
    justifyContent : "space-between",
    paddingLeft : "1rem"
  },
  viewSwitchButton : {
    justifySelf : "flex-end",
    marginLeft : "auto",
    paddingLeft : "1rem"
  },
  // text : {
  //   padding : "5px"
  // }
});

const useStyles = makeStyles(() => ({
  ymlDialogTitle : {
    display : "flex",
    alignItems : "center"
  },
  ymlDialogTitleText : {
    flexGrow : 1
  },
  fullScreenCodeMirror : {
    height : '100%',
    '& .CodeMirror' : {
      minHeight : "300px",
      height : '100%',
    }
  },

}))

function TooltipIcon({ children, onClick, title }) {
  return (
    <Tooltip title={title} placement="top" arrow interactive >
      <IconButton onClick={onClick}>
        {children}
      </IconButton>
    </Tooltip>
  )
}

function YAMLEditor({ filter, onClose, onSubmit }) {
  const classes = useStyles();
  const [yaml, setYaml] = useState("");
  const [fullScreen, setFullScreen] = useState(false);

  const toggleFullScreen = () => {
    setFullScreen(!fullScreen);
  }

  return (
    <Dialog onClose={onClose} aria-labelledby="filter-dialog-title" open maxWidth="md" fullScreen={fullScreen} fullWidth={!fullScreen}>
      <DialogTitle disableTypography id="filter-dialog-title" className={classes.ymlDialogTitle}>
        <Typography variant="h6" className={classes.ymlDialogTitleText}>
          {filter.name}
        </Typography>
        <TooltipIcon
          title={fullScreen ? "Exit Fullscreen" : "Enter Fullscreen"}
          onClick={toggleFullScreen}>
          {fullScreen ? <FullscreenExitIcon /> : <FullscreenIcon />}
        </TooltipIcon>
        <TooltipIcon title="Exit" onClick={onClose}>
          <CloseIcon />
        </TooltipIcon>
      </DialogTitle>
      <Divider variant="fullWidth" light />
      <DialogContent>
        <CodeMirror
          value={filter.filter_file}
          className={fullScreen ? classes.fullScreenCodeMirror : ""}
          options={{
            theme : "material",
            lineNumbers : true,
            lineWrapping : true,
            gutters : ["CodeMirror-lint-markers"],
            lint : true,
            mode : "text/x-yaml",
          }}
          onChange={(val) => setYaml(val)}
        />
      </DialogContent>
      <Divider variant="fullWidth" light />
      <DialogActions>
        <Tooltip title="Delete Filter">
          <IconButton
            aria-label="Delete"
            color="primary"
            onClick={() => onSubmit({
              data : yaml,
              id : filter.id,
              name : filter.name,
              type : FILE_OPS.DELETE
            })}
          >
            <DeleteIcon />
          </IconButton>
        </Tooltip>
      </DialogActions>
    </Dialog>
  );
}

function resetSelectedFilter() {
  return { show : false, filter : null };
}

function MesheryFilters({ updateProgress, enqueueSnackbar, closeSnackbar, user, classes, selectedK8sContexts }) {
  const [page, setPage] = useState(0);
  const [search] = useState("");
  const [sortOrder] = useState("");
  const [count, setCount] = useState(0);
  const modalRef = useRef(null);
  const [pageSize, setPageSize] = useState(10);
  const [filters, setFilters] = useState([]);
  const [selectedFilter, setSelectedFilter] = useState(resetSelectedFilter());
  const [selectedRowData, setSelectedRowData] = useState(null);
  const [viewType, setViewType] = useState(
    /**  @type {TypeView} */
    ("grid")
  );
  const DEPLOY_URL = "/api/filter/deploy";
  const [modalOpen, setModalOpen] = useState({
    open : false,
    filter_file : null,
    deploy : false,
    name : "",
    count : 0
  });

  const getMuiTheme = () => createTheme({
    overrides : {
      MuiInput : {
        underline : {
          "&:hover:not(.Mui-disabled):before" : {
            borderBottom : "2px solid #222"
          },
          "&:after" : {
            borderBottom : "2px solid #222"
          }
        }
      },
      MUIDataTableSearch : {
        searchIcon : {
          color : "#607d8b" ,
          marginTop : "7px",
          marginRight : "8px",
        },
        clearIcon : {
          "&:hover" : {
            color : "#607d8b"
          }
        },
      },
      MUIDataTableSelectCell : {
        checkboxRoot : {
          '&$checked' : {
            color : '#607d8b',
          },
        },
      },
      MUIDataTableToolbar : {
        iconActive : {
          color : "#222"
        },
        icon : {
          "&:hover" : {
            color : "#607d8b"
          }
        },
      },
    }
  })

  const ACTION_TYPES = {
    FETCH_FILTERS : {
      name : "FETCH_FILTERS",
      error_msg : "Failed to fetch filter",
    },
    DELETE_FILTERS : {
      name : "DELETE_FILTERS",
      error_msg : "Failed to delete filter file",
    },
    DEPLOY_FILTERS : {
      name : "DEPLOY_FILTERS",
      error_msg : "Failed to deploy filter file",
    },
    UNDEPLOY_FILTERS : {
      name : "UNDEPLOY_FILTERS",
      error_msg : "Failed to undeploy filter file",
    },
    UPLOAD_FILTERS : {
      name : "UPLOAD_FILTERS",
      error_msg : "Failed to upload filter file",
    },
  };

  const searchTimeout = useRef(null);

  /**
   * fetch filters when the page loads
   */
  useEffect(() => {
    fetchFilters(page, pageSize, search, sortOrder);
  }, [page, pageSize, search, sortOrder]);

  /**
   * fetchFilters constructs the queries based on the parameters given
   * and fetches the filters
   * @param {number} page current page
   * @param {number} pageSize items per page
   * @param {string} search search string
   * @param {string} sortOrder order of sort
   */
  function fetchFilters(page, pageSize, search, sortOrder) {
    if (!search) search = "";
    if (!sortOrder) sortOrder = "";

    const query = `?page=${page}&page_size=${pageSize}&search=${encodeURIComponent(search)}&order=${encodeURIComponent(
      sortOrder
    )}`;

    updateProgress({ showProgress : true });

    dataFetch(
      `/api/filter${query}`,
      { credentials : "include" },
      (result) => {
        console.log("FilterFile API", `/api/filter${query}`);
        updateProgress({ showProgress : false });
        if (result) {
          setFilters(result.filters || []);
          setPage(result.page || 0);
          setPageSize(result.page_size || 0);
          setCount(result.total_count || 0);
        }
      },
      // handleError
      handleError(ACTION_TYPES.FETCH_FILTERS)
    );
  }

  const handleDeploy = (filter_file) => {
    dataFetch(
      ctxUrl(DEPLOY_URL, selectedK8sContexts),
      { credentials : "include", method : "POST", body : filter_file },
      () => {
        console.log("FilterFile Deploy API", `/api/filter/deploy`);
        enqueueSnackbar("Filter Successfully Deployed!", {
          variant : "success",
          action : function Action(key) {
            return (
              <IconButton key="close" aria-label="Close" color="inherit" onClick={() => closeSnackbar(key)}>
                <CloseIcon />
              </IconButton>
            );
          },
          autoHideDuration : 2000,
        });
        updateProgress({ showProgress : false });
      },
      handleError(ACTION_TYPES.DEPLOY_FILTERS)
    );
  };

  const handleUndeploy = (filter_file) => {
    dataFetch(
      ctxUrl(DEPLOY_URL, selectedK8sContexts),
      { credentials : "include", method : "DELETE", body : filter_file },
      () => {
        updateProgress({ showProgress : false });
        enqueueSnackbar("Filter Successfully Undeployed!", {
          variant : "success",
          action : function Action(key) {
            return (
              <IconButton key="close" aria-label="Close" color="inherit" onClick={() => closeSnackbar(key)}>
                <CloseIcon />
              </IconButton>
            );
          },
          autoHideDuration : 2000,
        });
      },
      handleError(ACTION_TYPES.UNDEPLOY_FILTERS)
    );
  };


  // function handleError(error) {
  const handleError = (action) => (error) => {
    updateProgress({ showProgress : false });

    enqueueSnackbar(`${action.error_msg}: ${error}`, {
      variant : "error",
      action : function Action(key) {
        return (
          <IconButton key="close" aria-label="Close" color="inherit" onClick={() => closeSnackbar(key)}>
            <CloseIcon />
          </IconButton>
        );
      },
      autoHideDuration : 8000,
    });
  };

  const handleModalOpen = (filter_file, name, isDeploy) => {
    setModalOpen({
      open : true,
      filter_file : filter_file,
      deploy : isDeploy,
      name : name,
      count : getComponentsinFile(filter_file)
    });
  }

  const handleModalClose = () => {
    setModalOpen({
      open : false,
      filter_file : null,
      name : "",
      count : 0
    });
  }

  function resetSelectedRowData() {
    return () => {
      setSelectedRowData(null);
    };
  }

  function handleSubmit({ data, name, id, type }) {
    // TODO: use filter name
    console.info("posting filter", name);
    updateProgress({ showProgress : true });
    if (type === FILE_OPS.DELETE) {
      dataFetch(
        `/api/filter/${id}`,
        { credentials : "include", method : "DELETE" },
        () => {
          console.log("FilterFile API", `/api/filter/${id}`);
          updateProgress({ showProgress : false });
          fetchFilters(page, pageSize, search, sortOrder);
          resetSelectedRowData()();
        },
        // handleError
        handleError(ACTION_TYPES.DELETE_FILTERS)
      );
    }

    if (type === FILE_OPS.FILE_UPLOAD || type === FILE_OPS.URL_UPLOAD) {
      let body = { save : true }
      if (type ===FILE_OPS.FILE_UPLOAD) {
        body = JSON.stringify({ ...body, filter_data : { filter_file : data } })
      }
      if (type ===  FILE_OPS.URL_UPLOAD) {
        body = JSON.stringify({ ...body, url : data })
      }
      dataFetch(
        `/api/filter`,
        { credentials : "include", method : "POST", body },
        () => {
          console.log("FilterFile API", `/api/filter`);
          updateProgress({ showProgress : false });
          fetchFilters(page, pageSize, search, sortOrder);
        },
        // handleError
        handleError(ACTION_TYPES.UPLOAD_FILTERS)
      );
    }
  }

  function uploadHandler(ev) {
    if (!ev.target.files?.length) return;

    const file = ev.target.files[0];

    // Create a reader
    const reader = new FileReader();
    reader.addEventListener("load", (event) => {
      handleSubmit({
        data : event.target.result,
        name : file?.name || "meshery_" + Math.floor(trueRandom() * 100),
        type : FILE_OPS.FILE_UPLOAD
      });
    });
    reader.readAsText(file);
  }

  function urlUploadHandler(link) {
    console.log("handling things....")
    handleSubmit({
      data : link,
      name : "meshery_" + Math.floor(trueRandom() * 100),
      type : FILE_OPS.URL_UPLOAD });
  }

  const columns = [
    {
      name : "name",
      label : "Filter Name",
      options : {
        filter : false,
        sort : true,
        searchable : true,
        customHeadRender : function CustomHead({ index, ...column }, sortColumn) {
          return (
            <TableCell key={index} onClick={() => sortColumn(index)}>
              <TableSortLabel active={column.sortDirection != null} direction={column.sortDirection || "asc"}>
                <b>{column.label}</b>
              </TableSortLabel>
            </TableCell>
          );
        },
      },
    },
    {
      name : "created_at",
      label : "Upload Timestamp",
      options : {
        filter : false,
        sort : true,
        searchable : true,
        customHeadRender : function CustomHead({ index, ...column }, sortColumn) {
          return (
            <TableCell key={index} onClick={() => sortColumn(index)}>
              <TableSortLabel active={column.sortDirection != null} direction={column.sortDirection || "asc"}>
                <b>{column.label}</b>
              </TableSortLabel>
            </TableCell>
          );
        },
        customBodyRender : function CustomBody(value) {
          return <Moment format="LLLL">{value}</Moment>;
        },
      },
    },
    {
      name : "updated_at",
      label : "Update Timestamp",
      options : {
        filter : false,
        sort : true,
        searchable : true,
        customHeadRender : function CustomHead({ index, ...column }, sortColumn) {
          return (
            <TableCell key={index} onClick={() => sortColumn(index)}>
              <TableSortLabel active={column.sortDirection != null} direction={column.sortDirection || "asc"}>
                <b>{column.label}</b>
              </TableSortLabel>
            </TableCell>
          );
        },
        customBodyRender : function CustomBody(value) {
          return <Moment format="LLLL">{value}</Moment>;
        },
      },
    },
    {
      name : "Actions",
      options : {
        filter : false,
        sort : false,
        searchable : false,
        customHeadRender : function CustomHead({ index, ...column }) {
          return (
            <TableCell key={index}>
              <b>{column.label}</b>
            </TableCell>
          );
        },
        customBodyRender : function CustomBody(_, tableMeta) {
          const rowData = filters[tableMeta.rowIndex];
          return (
            <>
              <IconButton>
                <EditIcon
                  title="Config"
                  aria-label="config"
                  color="inherit"
                  onClick={() => setSelectedRowData(filters[tableMeta.rowIndex])}
                />
              </IconButton>
              <IconButton>
                <DoneAllIcon
                  title="Deploy"
                  aria-label="deploy"
                  color="inherit"
                  onClick={() => handleModalOpen(rowData.filter_file, rowData.name, true)}
                  data-cy="deploy-button"
                />
              </IconButton>
              <IconButton
                title="Undeploy"
                onClick={() => handleModalOpen(rowData.filter_file, rowData.name, false)}
              >
                <UndeployIcon fill="#B32700" data-cy="undeploy-button" />
              </IconButton>
            </>
          );
        },
      },
    },
  ];

  columns.forEach((column, idx) => {
    if (column.name === sortOrder.split(" ")[0]) {
      columns[idx].options.sortDirection = sortOrder.split(" ")[1];
    }
  });

  async function showmodal(count) {
    let response = await modalRef.current.show({
      title : `Delete ${count ? count : ""} Filter${count > 1 ? "s" : '' }?`,

      subtitle : `Are you sure you want to delete ${count > 1 ? "these" : 'this' } ${count ? count : ""} filter${count > 1 ? "s" : '' }?`,

      options : ["Yes", "No"], })
    return response;
  }

  function deleteFilter(id) {
    dataFetch(
      `/api/filter/${id}`,
      {
        method : "DELETE",
        credentials : "include",
      },
      () => {
        updateProgress({ showProgress : false });

        enqueueSnackbar("Filter Successfully Deleted!", {
          variant : "success",
          autoHideDuration : 2000,
          action : function Action(key) {
            return (
              <IconButton key="close" aria-label="Close" color="inherit" onClick={() => closeSnackbar(key)}>
                <CloseIcon />
              </IconButton>
            );
          },
        });

        fetchFilters(page, pageSize, search, sortOrder);
      },
      handleError("Failed To Delete Filter")
    );
  }

  const options = {
    filter : false,
    sort : !(user && user.user_id === "meshery"),
    search : !(user && user.user_id === "meshery"),
    filterType : "textField",
    responsive : "scrollFullHeight",
    resizableColumns : true,
    serverSide : true,
    count,
    rowsPerPage : pageSize,
    rowsPerPageOptions : [10, 20, 25],
    fixedHeader : true,
    page,
    print : false,
    download : false,
    textLabels : {
      selectedRows : {
        text : "filter(s) selected"
      }
    },

    onRowsDelete : async function handleDelete(row) {
      let response  = await showmodal(Object.keys(row.lookup).length)
      console.log(response)
      if (response === "Yes") {
        const fid = Object.keys(row.lookup).map((idx) => filters[idx]?.id);
        fid.forEach((fid) => deleteFilter(fid));
      }
      if (response === "No")
        fetchFilters(page, pageSize, search, sortOrder);
    },

    onTableChange : (action, tableState) => {
      const sortInfo = tableState.announceText ? tableState.announceText.split(" : ") : [];
      let order = "";
      if (tableState.activeColumn) {
        order = `${columns[tableState.activeColumn].name} desc`;
      }

      switch (action) {
        case "changePage":
          fetchFilters(tableState.page, pageSize, search, sortOrder);
          break;
        case "changeRowsPerPage":
          fetchFilters(page, tableState.rowsPerPage, search, sortOrder);
          break;
        case "search":
          if (searchTimeout.current) {
            clearTimeout(searchTimeout.current);
          }
          searchTimeout.current = setTimeout(() => {
            if (search !== tableState.searchText) {
              fetchFilters(page, pageSize, tableState.searchText !== null ? tableState.searchText : "", sortOrder);
            }
          }, 500);
          break;
        case "sort":
          if (sortInfo.length == 2) {
            if (sortInfo[1] === "ascending") {
              order = `${columns[tableState.activeColumn].name} asc`;
            } else {
              order = `${columns[tableState.activeColumn].name} desc`;
            }
          }
          if (order !== sortOrder) {
            fetchFilters(page, pageSize, search, order);
          }
          break;
      }
    },
    setRowProps : (row, dataIndex, rowIndex) => {
      return {
        "data-cy" : `config-row-${rowIndex}`
      }
    },
    setTableProps : () => {
      return {
        "data-cy" : "filters-grid"
      }
    }
  };

  return (
    <>

      <NoSsr>
        {selectedRowData && Object.keys(selectedRowData).length > 0 && (
          <YAMLEditor filter={selectedRowData} onClose={resetSelectedRowData()} onSubmit={handleSubmit} />
        )}
        <div className={classes.topToolbar} >
          {!selectedFilter.show && (filters.length>0 || viewType==="table") && <div className={classes.createButton}>
            <div>
<<<<<<< HEAD
              <UploadImport supportedTypes="null"  aria-label="URL upload button" handleUpload={urlUploadHandler} handleImport={uploadHandler} configuration="Filter" />
=======
              <UploadImport aria-label="URL upload button" handleUrlUpload={urlUploadHandler} handleUpload={uploadHandler} configuration="Filter" />
>>>>>>> 368a6802
            </div>
          </div>
          }
          {!selectedFilter.show &&
          <div className={classes.viewSwitchButton}>
            <ViewSwitch view={viewType} changeView={setViewType} />
          </div>
          }
        </div>
        {
          !selectedFilter.show && viewType==="table" && <MuiThemeProvider theme={getMuiTheme() }>
            <MUIDataTable
              title={<div className={classes.tableHeader}>Filters</div>}
              data={filters}
              columns={columns}
              // @ts-ignore
              options={options}
              className={classes.muiRow}
            />
          </MuiThemeProvider>
        }
        {
          !selectedFilter.show && viewType==="grid" &&
            // grid vieww
            <FiltersGrid
              filters={filters}
              handleDeploy={handleDeploy}
              handleUndeploy={handleUndeploy}
              handleSubmit={handleSubmit}
              urlUploadHandler={urlUploadHandler}
              uploadHandler={uploadHandler}
              setSelectedFilter={setSelectedFilter}
              selectedFilter={selectedFilter}
              pages={Math.ceil(count / pageSize)}
              setPage={setPage}
              selectedPage={page}
            />
        }
        <ConfirmationMsg
          open={modalOpen.open}
          handleClose={handleModalClose}
          submit={
            { deploy : () => handleDeploy(modalOpen.filter_file),  unDeploy : () => handleUndeploy(modalOpen.filter_file) }
          }
          isDelete={!modalOpen.deploy}
          title={modalOpen.name}
          componentCount={modalOpen.count}
          tab={modalOpen.deploy ? 0 : 1}
        />
      </NoSsr>
    </>
  );
}

const mapDispatchToProps = (dispatch) => ({ updateProgress : bindActionCreators(updateProgress, dispatch) });

const mapStateToProps = (state) => {
  return { user : state.get("user")?.toObject(), selectedK8sContexts : state.get("selectedK8sContexts") };
};

// @ts-ignore
export default withStyles(styles)(connect(mapStateToProps, mapDispatchToProps)(withSnackbar(MesheryFilters)));<|MERGE_RESOLUTION|>--- conflicted
+++ resolved
@@ -694,11 +694,7 @@
         <div className={classes.topToolbar} >
           {!selectedFilter.show && (filters.length>0 || viewType==="table") && <div className={classes.createButton}>
             <div>
-<<<<<<< HEAD
-              <UploadImport supportedTypes="null"  aria-label="URL upload button" handleUpload={urlUploadHandler} handleImport={uploadHandler} configuration="Filter" />
-=======
-              <UploadImport aria-label="URL upload button" handleUrlUpload={urlUploadHandler} handleUpload={uploadHandler} configuration="Filter" />
->>>>>>> 368a6802
+              <UploadImport supportedTypes="null" aria-label="URL upload button" handleUrlUpload={urlUploadHandler} handleUpload={uploadHandler} configuration="Filter" />
             </div>
           </div>
           }
