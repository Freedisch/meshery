--- conflicted
+++ resolved
@@ -40,17 +40,6 @@
     top: theme.spacing(0.5),
     [theme.breakpoints.down("md")]: { fontSize: "12px", },
   },
-
-<<<<<<< HEAD
-  ctxChip: {
-    backgroundColor: "white",
-    cursor: "pointer",
-    marginRight: theme.spacing(1),
-    marginLeft: theme.spacing(1),
-    marginBottom: theme.spacing(1),
-    height: "100%",
-    padding: theme.spacing(0.5)
-=======
   ctxChip : {
     cursor : "pointer",
     marginRight : theme.spacing(1),
@@ -58,7 +47,6 @@
     marginBottom : theme.spacing(1),
     height : "100%",
     padding : theme.spacing(0.5)
->>>>>>> c3154a33
   },
   ctxIcon: {
     display: 'inline',
@@ -102,17 +90,6 @@
     },
     minWidth: 100,
   },
-<<<<<<< HEAD
-  disabledBtnDel: {
-    margin: theme.spacing(0.5),
-    padding: theme.spacing(1),
-    borderRadius: 5,
-    "&:disabled": {
-      backgroundColor: "#FF3D3D",
-      color: "#fff"
-    },
-    minWidth: 100,
-=======
   disabledBtnDel : {
     margin : theme.spacing(0.5),
     padding : theme.spacing(1),
@@ -122,7 +99,6 @@
       color : "#fff"
     },
     minWidth : 100,
->>>>>>> c3154a33
   },
   actions: {
     display: 'flex',
@@ -135,17 +111,10 @@
     display: "flex",
     flexWrap: "wrap"
   },
-<<<<<<< HEAD
-  tabs: {
-    marginLeft: 0,
-    "& .MuiTab-root.Mui-selected": {
-      backgroundColor: '#D9D9D9'
-=======
   tabs : {
     marginLeft : 0,
     "& .MuiTab-root.Mui-selected" : {
       backgroundColor : theme.palette.secondary.modalTabs
->>>>>>> c3154a33
     }
   },
   tabLabel: {
@@ -181,17 +150,6 @@
     display: "flex",
     justifyContent: "center"
   },
-<<<<<<< HEAD
-  textContent: {
-    display: "flex",
-    flexDirection: "column",
-    alignItems: "center",
-    justifyContent: "center",
-    marginTop: "1rem",
-    backgroundColor: "rgb(234, 235, 236)",
-    padding: "10px",
-    borderRadius: "10px"
-=======
   textContent : {
     display : "flex",
     flexDirection : "column",
@@ -200,7 +158,6 @@
     marginTop : "1rem",
     padding : "10px",
     borderRadius : "10px"
->>>>>>> c3154a33
   },
   subText: {
     color: "rgba(84, 87, 91, 1)",
@@ -216,10 +173,7 @@
   const [tabVal, setTabVal] = useState(tab);
   const [disabled, setDisabled] = useState(true);
   const [context, setContexts] = useState([]);
-<<<<<<< HEAD
-=======
   const theme = useTheme();
->>>>>>> c3154a33
   let isDisabled = typeof selectedK8sContexts.length === "undefined" || selectedK8sContexts.length === 0
 
   useEffect(() => {
@@ -338,15 +292,9 @@
             <Tab
               data-cy="Undeploy-btn-modal"
               className={classes.tab}
-<<<<<<< HEAD
-              onClick={(event) => handleTabValChange(event, 1)}
-              label={<div style={{ display: "flex" }}
-              > <div style={{ margin: "2px" }}> <UndeployIcon style={iconSmall} fill="rgba(0, 0, 0, 0.54)" width="20" height="20" /> </div> <span className={classes.tabLabel}>Undeploy</span> </div>}
-=======
               onClick={(event) => handleTabValChange(event,1)}
               label={<div style={{ display : "flex" }}
               > <div style={{ margin : "2px" }}> <UndeployIcon style={iconSmall} fill={theme.palette.secondary.icon} width="20" height="20"/> </div> <span className={classes.tabLabel}>Undeploy</span> </div>}
->>>>>>> c3154a33
             />
             <Tab
               data-cy="deploy-btn-modal"
