import {
<<<<<<< HEAD
  Button, Checkbox, Chip, Dialog, DialogActions, DialogContent, DialogContentText, DialogTitle, TextField,
  Tooltip, Typography
=======
  Button, Chip, Dialog, DialogActions, DialogContent, DialogContentText, DialogTitle, TextField,
  Tooltip, Typography, Checkbox
>>>>>>> a2674b66
} from "@material-ui/core";
import { withStyles } from "@material-ui/core/styles";
import { Search } from "@material-ui/icons";
<<<<<<< HEAD
import { useSnackbar, withSnackbar } from "notistack";
import { connect } from "react-redux";
import { bindActionCreators } from "redux";
import { updateProgress } from "../lib/store";
import { closeButtonForSnackbarAction, errorHandlerGenerator, hideProgress, showProgress, successHandlerGenerator } from "./ConnectionWizard/helpers/common";
import { pingKubernetes } from "./ConnectionWizard/helpers/kubernetesHelpers";
=======
import { bindActionCreators } from "redux";
import { updateProgress } from "../lib/store";
>>>>>>> a2674b66

const styles = (theme) => ({
  icon : {
    display : 'inline',
    verticalAlign : 'text-top',
    width : theme.spacing(1.75),
    marginLeft : theme.spacing(0.5),
  },
  chip : {
    height : "50px",
    fontSize : "15px",
    position : "relative",
    top : theme.spacing(0.5),
    [theme.breakpoints.down("md")] : { fontSize : "12px", },
  },

  ctxChip : {
    backgroundColor : "white",
    cursor : "pointer",
    marginRight : theme.spacing(1),
    marginLeft : theme.spacing(1),
    marginBottom : theme.spacing(1),
    height : "100%",
    padding : theme.spacing(0.5)
  },
  ctxIcon : {
    display : 'inline',
    verticalAlign : 'text-top',
    width : theme.spacing(2.5),
    marginLeft : theme.spacing(0.5),
  },
  title : {
    textAlign : 'center',
    minWidth : 400,
    padding : theme.spacing(1.5),
    color : '#fff',
    backgroundColor : '#607d8b',
    fontSize : "1.6rem",

  },
  subtitle : {
    minWidth : 400,
    overflowWrap : 'anywhere',
    textAlign : 'center',
    padding : '5px'
  },
  button0 : {
    margin : theme.spacing(0.5),
    padding : theme.spacing(1),
    borderRadius : 5,
    minWidth : 100,
  },
  button1 : {
    margin : theme.spacing(0.5),
    padding : theme.spacing(1),
    borderRadius : 5,
    backgroundColor : "#e0e0e0",
    color : "rgba(0, 0, 0, 0.87)",
    "&:hover" : {
      backgroundColor : "#d5d5d5",
      boxShadow : "0px 2px 4px -1px rgb(0 0 0 / 20%), 0px 4px 5px 0px rgb(0 0 0 / 14%), 0px 1px 10px 0px rgb(0 0 0 / 12%)"
    },
    minWidth : 100,
  },
  actions : {
    display : 'flex',
    justifyContent : 'space-evenly',
  },
  all : {
    display : "table"
  },
  contexts : {
    display : "flex",
    flexWrap : "wrap"
  }
})

function ConfirmationMsg(props) {
  const { classes, open, handleClose, submit, category, selectedOp,
    isDelete, setContextViewer,
    selectedK8sContexts, k8scontext } = props
<<<<<<< HEAD

  const { enqueueSnackbar, closeSnackbar } = useSnackbar();
  // const [context, setContext] = useState(k8scontext) //This should goi @uzair, the context variable is not at all used here

=======
    const [context, setContext] = useState(k8scontext)
  // useEffect(() => {
  //   setContext(activeContexts)
  // }, [activeContexts])
// console.log("TES", selectedK8sContexts);
>>>>>>> a2674b66
  const handleKubernetesClick = () => {
    showProgress()
    pingKubernetes(
      successHandlerGenerator(enqueueSnackbar, closeButtonForSnackbarAction(closeSnackbar), "Kubernetes succesfully pinged", () => hideProgress()),
      errorHandlerGenerator(enqueueSnackbar, closeButtonForSnackbarAction(closeSnackbar), "Kubernetes not pinged successfully", () => hideProgress())
    )
  }

  const searchContexts = (search) => {
    const matchedCtx = k8scontext.filter((ctx) => ctx.name.includes(search))
    let matchedCtxID = [];
    matchedCtx.forEach(ctx => {
      matchedCtxID.push(ctx.id);
    });
    // setContext(matchedCtx)
  }
  // console.log(selectedK8sContexts, "state")
  return (
    <div className={classes.root}>
      <Dialog
        open={open}
        onClose={handleClose}
        aria-labelledby="alert-dialog-title"
        aria-describedby="alert-dialog-description"
        className={classes.dialogBox}
      >
        {/* {selectedK8sContexts.length > 0 */}
        {/* ? */}
        <>
          <DialogTitle id="alert-dialog-title" className={classes.title}>
            {"The selected operation will be applied to following contexts."}
          </DialogTitle>
          <DialogContent>
            <DialogContentText id="alert-dialog-description" className={classes.subtitle}>
              <Typography variant="body1">
                <div>
                  <TextField
                    id="search-ctx"
                    label="Search"
                    size="small"
                    variant="outlined"
                    onChange={(event) => searchContexts(event.target.value)}
                    style={{ width : "100%", backgroundColor : "rgba(102, 102, 102, 0.12)", margin : "1px 1px 8px " }}
                    InputProps={{
                      endAdornment : (
                        <Search />
                      )
                    }}
                  />
                </div>
                <div className={classes.all}>
                  <Checkbox
                    checked={selectedK8sContexts.includes("all")}
                    onChange={() => setContextViewer("all")}
                    color="primary"
                  />
                  <span>Select All</span>
                </div>
                <div className={classes.contexts}>
                  {k8scontext.map((ctx) => (
                    <div id={ctx.contextID} className={classes.chip}>
                      <Tooltip title={`Server: ${ctx.configuredServer}`}>
                        <div style={{ display : "flex", justifyContent : "flex-wrap", alignItems : "center" }}>
                          <Checkbox
                            checked={selectedK8sContexts.includes(ctx.contextID) || selectedK8sContexts[0] === "all"}
                            // onChange={() => setContextViewer(ctx.contextID)}
                            color="primary"
                          />
                          <Chip
                            label={ctx.contextName}
                            className={classes.ctxChip}
                            onClick={handleKubernetesClick}
                            icon={<img src="/static/img/kubernetes.svg" className={classes.ctxIcon} />}
                            variant="outlined"
                            data-cy="chipContextName"
                          />
                        </div>

                      </Tooltip>
                    </div>
                  ))}
                </div>
              </Typography>
            </DialogContentText>
          </DialogContent>
          <DialogActions className={classes.actions}>
            <Button onClick={handleClose} className={classes.button1}>
              <Typography variant body2> Cancel </Typography>
            </Button>
            <Button onClick={() => submit(category, selectedOp, isDelete)}
              className={classes.button0} autoFocus type="submit"
              variant="contained"
              color="primary">
              <Typography variant body2 > {isDelete ? "UNDEPLOY" : "DEPLOY"} </Typography>
            </Button>
          </DialogActions>
        </>
        {/* : */}
        {/* enqueueSnackbar(`Please select Kubernets context before proceeding with the deployment`, { */}
        {/* variant : "info", */}
        {/* action : (key) => (
              <IconButton key="close" aria-label="close" color="inherit" onClick={() => closeSnackbar(key)}>
                <CloseIcon />
              </IconButton>
            ),
            autohideduration : 2000,
          })
        } */}
      </Dialog>
    </div>
  )
}

const mapStateToProps = state => {
  const selectedK8sContexts = state.get('selectedK8sContexts');
  const k8scontext = state.get("k8sConfig");
  return { selectedK8sContexts : selectedK8sContexts, k8scontext : k8scontext };
}

const mapDispatchToProps = (dispatch) => ({
  updateProgress : bindActionCreators(updateProgress, dispatch)
});

export default withStyles(styles)(connect(mapStateToProps, mapDispatchToProps)(withSnackbar(ConfirmationMsg)));<|MERGE_RESOLUTION|>--- conflicted
+++ resolved
@@ -1,25 +1,15 @@
 import {
-<<<<<<< HEAD
   Button, Checkbox, Chip, Dialog, DialogActions, DialogContent, DialogContentText, DialogTitle, TextField,
   Tooltip, Typography
-=======
-  Button, Chip, Dialog, DialogActions, DialogContent, DialogContentText, DialogTitle, TextField,
-  Tooltip, Typography, Checkbox
->>>>>>> a2674b66
 } from "@material-ui/core";
 import { withStyles } from "@material-ui/core/styles";
 import { Search } from "@material-ui/icons";
-<<<<<<< HEAD
 import { useSnackbar, withSnackbar } from "notistack";
 import { connect } from "react-redux";
 import { bindActionCreators } from "redux";
 import { updateProgress } from "../lib/store";
 import { closeButtonForSnackbarAction, errorHandlerGenerator, hideProgress, showProgress, successHandlerGenerator } from "./ConnectionWizard/helpers/common";
 import { pingKubernetes } from "./ConnectionWizard/helpers/kubernetesHelpers";
-=======
-import { bindActionCreators } from "redux";
-import { updateProgress } from "../lib/store";
->>>>>>> a2674b66
 
 const styles = (theme) => ({
   icon : {
@@ -101,18 +91,10 @@
   const { classes, open, handleClose, submit, category, selectedOp,
     isDelete, setContextViewer,
     selectedK8sContexts, k8scontext } = props
-<<<<<<< HEAD
 
   const { enqueueSnackbar, closeSnackbar } = useSnackbar();
   // const [context, setContext] = useState(k8scontext) //This should goi @uzair, the context variable is not at all used here
 
-=======
-    const [context, setContext] = useState(k8scontext)
-  // useEffect(() => {
-  //   setContext(activeContexts)
-  // }, [activeContexts])
-// console.log("TES", selectedK8sContexts);
->>>>>>> a2674b66
   const handleKubernetesClick = () => {
     showProgress()
     pingKubernetes(
