import React from 'react';
import Grid from '@material-ui/core/Grid';
import { canExpand } from '@rjsf/utils';
import { Box, CssBaseline, IconButton, Typography, useTheme, withStyles } from '@material-ui/core';
import AddIcon from '../../../../assets/icons/AddIcon';
import { EnlargedTextTooltip } from '../EnlargedTextTooltip';
import HelpOutlineIcon from '../../../../assets/icons/HelpOutlineIcon';
import ExpandMoreIcon from '../../../../assets/icons/ExpandMoreIcon';
import ExpandLessIcon from '../../../../assets/icons/ExpandLessIcon'
<<<<<<< HEAD
const styles = (theme) => ({
=======
import ErrorOutlineIcon from '../../../../assets/icons/ErrorOutlineIcon';

const useStyles = makeStyles({
>>>>>>> 1ae79938
  objectFieldGrid : {
    // paddingLeft: "0.6rem",
    padding : ".5rem",
    paddingTop : "0.7rem",
    // margin : ".5rem",
    backgroundColor : theme.palette.type === 'dark' ? "#303030" : "#f4f4f4",
    border : `1px solid  ${theme.palette.type === 'dark' ? "rgba(255, 255, 255, .45)" : "rgba(0, 0, 0, .125)"}`,
    width : "100%",
    margin : "0px"
  },
  typography : {
    fontFamily : "inherit",
    fontSize : 13,
  },

});

const ObjectFieldTemplate = ({
  description,
  title,
  properties,
  // required,
  disabled,
  readonly,
  uiSchema,
  idSchema,
  schema,
  formData,
  onAddClick,
<<<<<<< HEAD
  classes
=======
  rawErrors
>>>>>>> 1ae79938
}) => {
  const additional = schema?.__additional_property; // check if the object is additional
  const theme = useTheme();

  // If the parent type is an `array`, then expand the current object.
  const [show, setShow] = React.useState(schema?.p_type ? true : false);
  properties.forEach((property, index) => {
    if (schema.properties[property.name].type) {
      properties[index].type = schema.properties[property.name].type;
      properties[index].__additional_property =
        schema.properties[property.name]?.__additional_property || false;
    }
  });
  const CustomTitleField = ({ title, id, description, properties }) => {
    return <Box mb={1} mt={1} id={id} >
      <CssBaseline />
      <Grid container justify="flex-start" alignItems="center">
        {canExpand(schema, uiSchema, formData) ? (
          <Grid item={true} onClick={() => {
            if (!show) setShow(true);
          }}>
            <IconButton
              className="object-property-expand"
              onClick={onAddClick(schema)}
              disabled={disabled || readonly}
            >
              <AddIcon width="18px" height="18px" fill="white" style={{ backgroundColor : "#647881", width : "1.25rem", height : "1.25rem", color : "#ffffff", borderRadius : ".2rem" }} />
            </IconButton>
          </Grid>
        ) : (
          Object.keys(properties).length > 0 && (
            <Grid item={true}>
              <IconButton
                className="object-property-expand"
                onClick={() => setShow(!show)}
              >
                {show ? <ExpandLessIcon width="18px" height="18px" fill="gray" /> : <ExpandMoreIcon width="18px" height="18px" fill="gray" />}
              </IconButton>
            </Grid>
          )
        )}

        <Grid item mb={1} mt={1}>
          <Typography variant="body1" className={classes.typography} style={{ fontWeight : "bold", display : "inline" }}>{title.charAt(0).toUpperCase() + title.slice(1)}{" "}
          </Typography>
          {description &&
            <EnlargedTextTooltip title={description}>
              <IconButton disableTouchRipple="true" disableRipple="true" component="span" size="small">
                <HelpOutlineIcon width="14px" height="14px" fill={theme.palette.type === 'dark' ? "white" : "black"} style={{ marginLeft : "4px", verticalAlign : "middle" }} />
              </IconButton>
            </EnlargedTextTooltip>}
          {rawErrors?.length &&
            <EnlargedTextTooltip title={rawErrors?.map((error, index) => (
              <div key={index}>{error}</div>
            ))}>
              <IconButton disableTouchRipple="true" disableRipple="true" component="span" size="small">
                <ErrorOutlineIcon width="14px" height="14px" fill="red" style={{ marginLeft : "4px", verticalAlign : "middle" }} />
              </IconButton>
            </EnlargedTextTooltip>}
        </Grid>


      </Grid>
    </Box>
  };

  const Properties = (<Grid container={true} spacing={2} className={classes.objectFieldGrid} style={Object.keys(properties).length === 0 || schema["$schema"] ? { border : "none" } : null}>
    {properties.map((element, index) => {
      return (
        element.hidden ? (
          element.content
        ) : (
          <Grid
            item={true}
            sm={12}
            lg={
              element.type === "object" ||
                element.type === "array" ||
                element.__additional_property ||
                additional
                ? 12
                : 6
            }
            key={index}
          >
            {element.content}
          </Grid>
        )
      );
    })}
  </Grid>
  )

  const fieldTitle = uiSchema['ui:title'] || title;

  return (
    <>
      {fieldTitle ? (
        <>
          {schema.p_type !== "array" ? (
            <CustomTitleField
              id={`${idSchema.$id}-title`}
              title={additional ? "Value" : fieldTitle}
              description={description}
              properties={properties}
            />
          ) : null
          }
          {Object.keys(properties).length > 0 && show && Properties}
        </>
      ) : Properties}
    </>
  );
};

export default withStyles(styles)(ObjectFieldTemplate);<|MERGE_RESOLUTION|>--- conflicted
+++ resolved
@@ -7,13 +7,8 @@
 import HelpOutlineIcon from '../../../../assets/icons/HelpOutlineIcon';
 import ExpandMoreIcon from '../../../../assets/icons/ExpandMoreIcon';
 import ExpandLessIcon from '../../../../assets/icons/ExpandLessIcon'
-<<<<<<< HEAD
+import ErrorOutlineIcon from '../../../../assets/icons/ErrorOutlineIcon';
 const styles = (theme) => ({
-=======
-import ErrorOutlineIcon from '../../../../assets/icons/ErrorOutlineIcon';
-
-const useStyles = makeStyles({
->>>>>>> 1ae79938
   objectFieldGrid : {
     // paddingLeft: "0.6rem",
     padding : ".5rem",
@@ -43,11 +38,8 @@
   schema,
   formData,
   onAddClick,
-<<<<<<< HEAD
-  classes
-=======
+  classes,
   rawErrors
->>>>>>> 1ae79938
 }) => {
   const additional = schema?.__additional_property; // check if the object is additional
   const theme = useTheme();
