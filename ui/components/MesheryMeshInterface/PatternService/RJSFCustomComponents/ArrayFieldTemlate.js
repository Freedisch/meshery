--- conflicted
+++ resolved
@@ -3,28 +3,18 @@
 import Box from "@material-ui/core/Box";
 import Grid from "@material-ui/core/Grid";
 import Paper from "@material-ui/core/Paper";
-
-<<<<<<< HEAD
 import { Button, IconButton, makeStyles, Typography } from "@material-ui/core";
 import AddIcon from "@material-ui/icons/Add";
-=======
-import { Button, IconButton, Typography } from "@material-ui/core";
-import AddIcon from "../../../../assets/icons/AddIcon";
->>>>>>> 7ef0583f
 import SimpleAccordion from "./Accordion";
 import { EnlargedTextErrorTooltip, EnlargedTextTooltip } from "../EnlargedTextTooltip";
 import HelpOutlineIcon from "../../../../assets/icons/HelpOutlineIcon";
 import { isMultiSelect, getDefaultFormState } from "@rjsf/utils";
-<<<<<<< HEAD
-import ErrorIcon from "@material-ui/icons/Error";
 const useStyles = makeStyles((theme) => ({
   typography : {
     fontSize : "0.8rem",
   },
 }));
-=======
 import ErrorOutlineIcon from "../../../../assets/icons/ErrorOutlineIcon";
->>>>>>> 7ef0583f
 function getTitleForItem(props) {
   const title = getTitle(props);
 
@@ -189,7 +179,7 @@
             {
               (props.uiSchema["ui:description"] || props.schema.description) &&
               <EnlargedTextTooltip title={props.uiSchema["ui:description"] || props.schema.description}>
-                <IconButton  disableTouchRipple="true" disableRipple="true">
+                <IconButton disableTouchRipple="true" disableRipple="true">
                   <HelpOutlineIcon width="14px" height="14px" fill="black" style={{ marginLeft : '4px' }} />
                 </IconButton>
               </EnlargedTextTooltip>
@@ -201,7 +191,7 @@
                   <div key={index}>{error}</div>
                 ))}
               >
-                <IconButton  component="span" size="small" disableTouchRipple="true" disableRipple="true">
+                <IconButton component="span" size="small" disableTouchRipple="true" disableRipple="true">
                   <ErrorOutlineIcon
                     width="16px"
                     height="16px"
