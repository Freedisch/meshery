/* eslint-disable no-unused-vars */
import React, { useEffect } from "react";
import Box from "@material-ui/core/Box";
import Grid from "@material-ui/core/Grid";
import Paper from "@material-ui/core/Paper";
import { Button, IconButton, makeStyles, Typography, useTheme, withStyles } from "@material-ui/core";
import AddIcon from "@material-ui/icons/Add";
import SimpleAccordion from "./Accordion";
import { CustomTextTooltip } from "../CustomTextTooltip";
import HelpOutlineIcon from "../../../../assets/icons/HelpOutlineIcon";
import { isMultiSelect, getDefaultFormState } from "@rjsf/utils";
import ErrorOutlineIcon from "../../../../assets/icons/ErrorOutlineIcon";
<<<<<<< HEAD
const styles = (theme) => ({
  typography : {
    fontSize : "0.8rem",
  },
  root : {
    "& .MuiPaper-root" : {
      backgroundColor : "#f4f4f4",
    },
  }
});
=======
import { ERROR_COLOR } from "../../../../constants/colors";
>>>>>>> 38e974a1
function getTitleForItem(props) {
  const title = getTitle(props);

  // remove plurals
  if (title.endsWith("es")) {
    return title.substring(0, title.length - 2);
  }
  if (title.endsWith("s")) {
    return title.substring(0, title.length - 1);
  }

  return title;
}

function getTitle(props) {
  if (!props) {
    return "Unknown"
  }
  return props.uiSchema["ui:title"] || props.title
}

const ArrayFieldTemplate = (props) => {
  const { schema, registry = getDefaultFormState(), classes } = props;
  // TODO: update types so we don't have to cast registry as any
  if (isMultiSelect(schema, registry.rootSchema)) {
    return <DefaultFixedArrayFieldTemplate {...props} />;
  } else {
    return <DefaultNormalArrayFieldTemplate {...props} />;
  }
};

const ArrayFieldTitle = ({ TitleField, idSchema, title, required, classes }) => {
  if (!title) {
    return null;
  }

  return <Typography className={classes.typography} variant="body1" style={{ fontWeight : "bold", marginLeft : ".5rem", display : "inline" }}>{title.charAt(0).toUpperCase() + title.slice(1)}</Typography>;
};

const ArrayFieldDescription = ({ DescriptionField, idSchema, description }) => {
  if (!description) {
    return null;
  }

  const id = `${idSchema.$id}__description`;
  return <DescriptionField id={id} description={description} />;
};

// Used in the two templates
const DefaultArrayItem = (props) => {
  const btnStyle = {
    flex : 1,
    paddingLeft : 0,
    paddingRight : 6,
    fontWeight : "bold",
  };

  return (
    <SimpleAccordion heading={props.heading} childProps={props}>
      <Grid container={true} key={props.key} alignItems="center">
        <Grid item={true} xs >
          <Box mb={2} style={{ border : "0.5px solid black" }}>
            <Paper elevation={0}>
              <Box p={2}>{props.children}</Box>
            </Paper>
          </Box>
        </Grid>

        {props.hasToolbar && (
          <Grid item={true}>
            {(props.hasMoveUp || props.hasMoveDown) && (
              <IconButton
                icon="arrow-up"
                className="array-item-move-up"
                tabIndex={-1}
                style={btnStyle}
                iconProps={{ fontSize : "small" }}
                disabled={props.disabled || props.readonly || !props.hasMoveUp}
                onClick={props.onReorderClick(props.index, props.index - 1)}
              />
            )}

            {(props.hasMoveUp || props.hasMoveDown) && (
              <IconButton
                icon="arrow-down"
                tabIndex={-1}
                style={btnStyle}
                iconProps={{ fontSize : "small" }}
                disabled={
                  props.disabled || props.readonly || !props.hasMoveDown
                }
                onClick={props.onReorderClick(props.index, props.index + 1)}
              />
            )}
          </Grid>
        )}
      </Grid>
    </SimpleAccordion>
  );
};

const DefaultFixedArrayFieldTemplate = (props) => {
  const { classes } = props;
  return (
    <fieldset className={props.className}>
      {props.canAdd && (
        <Button
          className="array-item-add"
          onClick={props.onAddClick}
          disabled={props.disabled || props.readonly}
        >
          Add
        </Button>
      )}

      <ArrayFieldTitle
        key={`array-field-title-${props.idSchema.$id}`}
        TitleField={props.TitleField}
        idSchema={props.idSchema}
        title={getTitle(props)}
        required={props.required}
        classes={classes}
      />

      {(props.uiSchema["ui:description"] || props.schema.description) && (
        <div
          className="field-description"
          key={`field-description-${props.idSchema.$id}`}
        >
          {props.uiSchema["ui:description"] || props.schema.description}
        </div>
      )}

      <div
        className="row array-item-list"
        key={`array-item-list-${props.idSchema.$id}`}
      >
        {props.items && props.items.map((item, idx) => {
          return <DefaultArrayItem key={`${getTitle(props)}-${idx}`} heading={`${getTitleForItem(props)} (${idx})`} {...item} />
        })}
      </div>


    </fieldset>
  );
};

const DefaultNormalArrayFieldTemplate = (props) => {
  const { classes,theme } = props;
  return (
    <Paper className={classes.root} elevation={0}>
      <Box p={1}>
        <Grid item container alignItems="center" xs={12} justify="space-between" style={{ marginBottom : "0.3rem" }}>
          <Grid item xs={4}>
            <ArrayFieldTitle
              key={`array-field-title-${props.idSchema.$id}`}
              TitleField={props.TitleField}
              idSchema={props.idSchema}
              title={getTitle(props)}
              required={props.required}
              classes={classes}
            />

            {
              (props.uiSchema["ui:description"] || props.schema.description) &&
<<<<<<< HEAD
              <EnlargedTextTooltip title={props.uiSchema["ui:description"] || props.schema.description}>
                <IconButton disableTouchRipple="true" disableRipple="true">
                  <HelpOutlineIcon width="14px" height="14px" fill={theme.palette.type === 'dark' ? "white" : "black"} style={{ marginLeft : '4px' }} />
=======
              <CustomTextTooltip backgroundColor="#3C494F" title={props.uiSchema["ui:description"] || props.schema.description}>
                <IconButton  disableTouchRipple="true" disableRipple="true">
                  <HelpOutlineIcon width="14px" height="14px" fill="black" style={{ marginLeft : '4px' }} />
>>>>>>> 38e974a1
                </IconButton>
              </CustomTextTooltip>
            }
            {props.rawErrors?.length > 0 && (
              <CustomTextTooltip
                backgroundColor={ERROR_COLOR}
                interactive={true}
                title={props.rawErrors?.map((error, index) => (
                  <div key={index}>{error}</div>
                ))}
              >
                <IconButton component="span" size="small" disableTouchRipple="true" disableRipple="true">
                  <ErrorOutlineIcon
                    width="16px"
                    height="16px"
                    fill="#B32700"
                    style={{ marginLeft : "4px", verticalAlign : "middle" }}
                  />
                </IconButton>
              </CustomTextTooltip>
            )}

          </Grid>
          <Grid item xs={4}>
            {props.canAdd && (
              <Grid container justify="flex-end">
                <Grid item={true}>
                  <Box mt={2}>
                    <IconButton
                      className="array-item-add"
                      onClick={props.onAddClick}
                      disabled={props.disabled || props.readonly}
                    >
                      <AddIcon width="18px" height="18px" fill="gray" />
                    </IconButton>
                  </Box>
                </Grid>
              </Grid>
            )}
          </Grid>
        </Grid>

        {/* {(props.uiSchema["ui:description"] || props.schema.description) && (
          <ArrayFieldDescription
            key={`array-field-description-${props.idSchema.$id}`}
            DescriptionField={CustomDescriptionField}
            idSchema={props.idSchema}
            description={
              props.uiSchema["ui:description"] || props.schema.description
            }
          />
        )} */}

        <Grid container={true} key={`array-item-list-${props.idSchema.$id}`}>
          {props.items && props.items.map((item, idx) => {
            return <DefaultArrayItem key={`${getTitle(props)}-${idx}`} heading={`${getTitleForItem(props)} (${idx})`} {...item} />
          })}


        </Grid>
      </Box>
    </Paper>
  );
};

export default withStyles(styles,{ withTheme : true })(ArrayFieldTemplate);<|MERGE_RESOLUTION|>--- conflicted
+++ resolved
@@ -10,7 +10,7 @@
 import HelpOutlineIcon from "../../../../assets/icons/HelpOutlineIcon";
 import { isMultiSelect, getDefaultFormState } from "@rjsf/utils";
 import ErrorOutlineIcon from "../../../../assets/icons/ErrorOutlineIcon";
-<<<<<<< HEAD
+import { ERROR_COLOR } from "../../../../constants/colors";
 const styles = (theme) => ({
   typography : {
     fontSize : "0.8rem",
@@ -21,9 +21,7 @@
     },
   }
 });
-=======
-import { ERROR_COLOR } from "../../../../constants/colors";
->>>>>>> 38e974a1
+
 function getTitleForItem(props) {
   const title = getTitle(props);
 
@@ -189,15 +187,9 @@
 
             {
               (props.uiSchema["ui:description"] || props.schema.description) &&
-<<<<<<< HEAD
-              <EnlargedTextTooltip title={props.uiSchema["ui:description"] || props.schema.description}>
-                <IconButton disableTouchRipple="true" disableRipple="true">
-                  <HelpOutlineIcon width="14px" height="14px" fill={theme.palette.type === 'dark' ? "white" : "black"} style={{ marginLeft : '4px' }} />
-=======
               <CustomTextTooltip backgroundColor="#3C494F" title={props.uiSchema["ui:description"] || props.schema.description}>
                 <IconButton  disableTouchRipple="true" disableRipple="true">
-                  <HelpOutlineIcon width="14px" height="14px" fill="black" style={{ marginLeft : '4px' }} />
->>>>>>> 38e974a1
+                  <HelpOutlineIcon width="14px" height="14px"  fill={theme.palette.type === 'dark' ? "white" : "black"}  style={{ marginLeft : '4px' }} />
                 </IconButton>
               </CustomTextTooltip>
             }
