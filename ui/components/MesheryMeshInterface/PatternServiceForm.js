--- conflicted
+++ resolved
@@ -124,15 +124,10 @@
                 </Tooltip>
               </label>
             )}
-<<<<<<< HEAD
             {
               !isEmptyObj(tooltipExpanded) && <FontAwesomeIcon icon={tooltipExpanded ? faCompress : faExpandArrowsAlt} onClick={handleMaximizeOrMinimize} style={{ cursor : "pointer", marginRight : "0.2rem" }} />
             }
             <Delete style={{ color : "#ffffff", paddingLeft : '0.1rem', marginRight : "0.2rem", cursor : "pointer" }} fontSize="small" onClick={() => deleteHandler({ settings : getSettingsRefValue(), traits : getTraitsRefValue() })} />
-=======
-            <FontAwesomeIcon icon={tooltipExpanded ? faCompress : faExpandArrowsAlt} onClick={handleMaximizeOrMinimize} style={{ cursor : "pointer",marginRight : "0.5rem" }} />
-            <Delete style={{ color : "#ffffff", paddingLeft : '0.1rem',marginRight : "0.5rem", cursor : "pointer" }} fontSize="small" onClick={() => deleteHandler({ settings : getSettingsRefValue(), traits : getTraitsRefValue() })}/>
->>>>>>> 9c1e007b
           </Toolbar>
         </AppBar>
       )}
