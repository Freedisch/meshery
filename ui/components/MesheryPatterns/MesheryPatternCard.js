--- conflicted
+++ resolved
@@ -137,10 +137,7 @@
                 <UndeployIcon fill="#ffffff" className={classes.iconPatt} />
                 <span className={classes.btnText}>Undeploy</span>
               </Button>
-<<<<<<< HEAD
-
-=======
->>>>>>> be24b0ea
+              
               { visibility === "private" ?  <Button
                 title="Design"
                 variant="contained"
