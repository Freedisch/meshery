import React, { useLayoutEffect, useState } from 'react';
import IconButton from '@material-ui/core/IconButton';
import ExtensionPointSchemaValidator from '../utils/ExtensionPointSchemaValidator';
import Avatar from '@material-ui/core/Avatar';
import { connect } from 'react-redux';
import { bindActionCreators } from 'redux';
import { withStyles } from '@material-ui/core/styles';
import Link from "next/link";
import MenuList from '@material-ui/core/MenuList';
import Grow from '@material-ui/core/Grow';
import MenuItem from '@material-ui/core/MenuItem';
import ListItemText from "@material-ui/core/ListItemText";
import Popper from '@material-ui/core/Popper';
import Paper from '@material-ui/core/Paper';
import ClickAwayListener from '@material-ui/core/ClickAwayListener';
import NoSsr from '@material-ui/core/NoSsr';
import { withRouter } from 'next/router';
import dataFetch from '../lib/data-fetch';
import { updateUser } from '../lib/store';
import classNames from 'classnames';
<<<<<<< HEAD
import { ListItem, List, Checkbox } from '@material-ui/core';
=======
import { ListItem, List } from '@material-ui/core';
import { withSnackbar } from "notistack";
import CloseIcon from "@material-ui/icons/Close";
>>>>>>> cec6f3bf


const styles = () => ({
  link : {
    display : "inline-flex",
    width : "100%",
    height : "30px",
    alignItems : "self-end"
  },
});
function ThemeToggler({
  theme, themeSetter
}) {
  const [themeToggle, setthemeToggle] = useState(false);
  const defaultTheme = "light";
  const handle = () => {
    theme === "dark" ? setthemeToggle(true) : setthemeToggle(false);

    localStorage.setItem("Theme", theme);

  };

  useLayoutEffect(() => {
    if (localStorage.getItem("Theme") === null) {
      themeSetter(defaultTheme);
    } else {
      themeSetter(localStorage.getItem("Theme"));
    }

  }, []);

  useLayoutEffect(() => {
    handle();
  }, [theme]);
  const themeToggler = () => {
    theme === "light" ? themeSetter("dark") : themeSetter("light");
  };

  return (
    <>
      Dark Mode <Checkbox checked={themeToggle} onChange={themeToggler} />

    </>
  )
}
function exportToJsonFile(jsonData, filename) {
  let dataStr = JSON.stringify(jsonData);
  let dataUri = 'data:application/json;charset=utf-8,' + encodeURIComponent(dataStr);

  let exportFileDefaultName = filename;

  let linkElement = document.createElement('a');
  linkElement.setAttribute('href', dataUri);
  linkElement.setAttribute('download', exportFileDefaultName);
  linkElement.click();
  linkElement.remove()
}

class User extends React.Component {
  state = {
    user : null,
    open : false,
    account : ExtensionPointSchemaValidator("account")(),
    providerType : ''
  }

  handleToggle = () => {
    this.setState((state) => ({ open : !state.open }));
  };

  handleClose = (event) => {
    if (this.anchorEl.contains(event.target)) {
      return;
    }
    this.setState({ open : false });
  }

  handleLogout = () => {
    dataFetch('/user/logout', {
      credentials : 'same-origin',
      method : "GET",
    }, () => {
      this.props.enqueueSnackbar(`Successful logout` , {
        variant : "success",
        action : function Action(key) {
          return (
            <IconButton key="close" aria-label="Close" color="inherit" onClick={() => this.props.closeSnackbar(key)}>
              <CloseIcon />
            </IconButton>
          );
        },
        autoHideDuration : 2000,
      });
      // updateProgress({ showProgress : false });
    },
    err => this.handleError(err)
    );
  };

  handleError = (error) => {
    this.props.enqueueSnackbar(`Error performing logout: ${error}`, {
      variant : "error",
      action : function Action(key) {
        return (
          <IconButton key="close" aria-label="Close" color="inherit" onClick={() => this.prop.closeSnackbar(key)}>
            <CloseIcon />
          </IconButton>
        );
      },
      autoHideDuration : 8000,
    });
  };

  handlePreference = () => {
    this.props.router.push('/user/preferences');
  };

  handleGetToken = () => {
    dataFetch('/api/token', { credentials : 'same-origin' }, (data) => {
      exportToJsonFile(data, "auth.json");
    }, (error) => ({ error, }));
  };

  componentDidMount() {
    dataFetch('/api/user', {
      credentials : 'same-origin'
    }, (user) => {
      this.setState({ user });
      this.props.updateUser({ user });
    }, (error) => ({
      error,
    }));

    dataFetch(
      "/api/provider/capabilities", {
        method : "GET",
        credentials : "include",
      },
      (result) => {
        if (result) {
          this.setState({
            account : ExtensionPointSchemaValidator("account")(result?.extensions?.account),
            providerType : result?.provider_type
          })
        }
      },
      err => console.error(err)
    )
  }

  /**
   * @param {import("../utils/ExtensionPointSchemaValidator").AccountSchema[]} children
   */
  renderAccountExtension(children) {

    if (children && children.length > 0) {
      return (
        <List disablePadding>
          {children.map(({
            id, href, title, show : showc
          }) => {
            if (typeof showc !== "undefined" && !showc) {
              return "";
            }
            return (
              <React.Fragment key={id}>
                <ListItem
                  button
                  key={id}
                >
                  {this.extensionPointContent(href, title)}
                </ListItem>
              </React.Fragment>
            );
          })}
        </List>
      );
    }
  }

  extensionPointContent(href, name) {
    const { classes } = this.props;

    const content = (
      <div className={classNames(classes.link)} >
        <ListItemText
          classes={{ primary : classes.itemPrimary, }}
        >
          {name}
        </ListItemText>
      </div>
    );
    if (href) {
      return (
        <Link href={href}>
          <span
            className={classNames(classes.link)}
            onClick={() => this.props.updateExtensionType(name)}
          >
            {content}
          </span>
        </Link>
      )
    }

    return content;
  }

  render() {
    const {
      color, iconButtonClassName, avatarClassName, classes, theme, themeSetter,
    } = this.props;
    let avatar_url;
    if (this.state.user && this.state.user !== null) {
      avatar_url = this.state.user.avatar_url;
    }
    const { open } = this.state;
    return (
      <div>
        <NoSsr>
          <div data-test="profile-button">
            <IconButton
              color={color}
              className={iconButtonClassName}
              buttonRef={(node) => {
                this.anchorEl = node;
              }}
              aria-owns={open
                ? 'menu-list-grow'
                : undefined}
              aria-haspopup="true"
              onClick={this.handleToggle}
            >
              <Avatar className={avatarClassName} src={avatar_url} imgProps={{ referrerPolicy : "no-referrer" }} />
            </IconButton>
          </div>
          <Popper open={open} anchorEl={this.anchorEl} transition style={{ zIndex : 10000 }} placement="top-end">
            {({ TransitionProps, placement }) => (
              <Grow
                {...TransitionProps}
                id="menu-list-grow"
                style={{
                  transformOrigin : placement === 'bottom'
                    ? 'left top'
                    : 'left bottom'
                }}
              >
                <Paper className={classes.popover}>
                  <ClickAwayListener onClickAway={this.handleClose}>

                    <MenuList>

                      {
                        this.state.account && this.state.account.length ?
                          (
                            <>
                              {this.renderAccountExtension(this.state.account)}
                            </>
                          )
                          :
                          null
                      }
                      <MenuItem onClick={this.handleGetToken}>Get Token</MenuItem>
                      <MenuItem onClick={this.handlePreference}>Preferences</MenuItem>
                      <MenuItem onClick={this.handleLogout}>Logout</MenuItem>
                      <MenuItem >  <ThemeToggler classes={classes} theme={theme} themeSetter={themeSetter} /></MenuItem>
                    </MenuList>
                  </ClickAwayListener>
                </Paper>
              </Grow>
            )}
          </Popper>
        </NoSsr>
      </div>
    );
  }
}

const mapDispatchToProps = (dispatch) => ({ updateUser : bindActionCreators(updateUser, dispatch), });

export default withStyles(styles)(connect(
  null,
  mapDispatchToProps,
)(withSnackbar((withRouter(User)))));<|MERGE_RESOLUTION|>--- conflicted
+++ resolved
@@ -18,13 +18,9 @@
 import dataFetch from '../lib/data-fetch';
 import { updateUser } from '../lib/store';
 import classNames from 'classnames';
-<<<<<<< HEAD
 import { ListItem, List, Checkbox } from '@material-ui/core';
-=======
-import { ListItem, List } from '@material-ui/core';
 import { withSnackbar } from "notistack";
 import CloseIcon from "@material-ui/icons/Close";
->>>>>>> cec6f3bf
 
 
 const styles = () => ({
@@ -107,7 +103,7 @@
       credentials : 'same-origin',
       method : "GET",
     }, () => {
-      this.props.enqueueSnackbar(`Successful logout` , {
+      this.props.enqueueSnackbar(`Successful logout`, {
         variant : "success",
         action : function Action(key) {
           return (
