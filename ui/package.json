{
  "name": "ui",
  "version": "1.0.0",
  "description": "the service mesh management plane",
  "main": "index.js",
  "scripts": {
    "dev": "eslint . --fix && node ui_dev_server.js",
    "lint": "eslint .",
    "lint:fix": "eslint . --fix",
    "next": "next",
    "build": "next build",
    "start": "NODE_ENV=production node ui_dev_server.js",
    "export": "next export",
    "cy:run": "cypress run",
    "cy:open": "cypress open",
    "test": "start-server-and-test dev http://localhost:3000 cy:run && eslint .",
    "test-integration": "cypress run --spec 'cypress/integration/integration/**/*'",
    "test-e2e": "cypress run --spec 'cypress/integration/e2e/**/*'",
    "ci-test-integration": "start-server-and-test dev http://localhost:3000 test-integration",
    "relay": "relay-compiler --src ./components --schema ../internal/graphql/schema/schema.graphql",
    "prepare": "cd .. && husky install ui/.husky",
    "cy:dev:open": "start-server-and-test dev http://localhost:3000 cy:open"
  },
  "husky": {
    "hooks": {
      "pre-commit": "lint-staged"
    }
  },
  "lint-staged": {
    "*.{js,jsx,ts,tsx}": [
      "eslint --fix"
    ]
  },
  "keywords": [],
  "author": "Layer5",
  "repository": "https://github.com/meshery/meshery",
  "license": "Apache-2.0",
  "dependencies": {
    "@cypress/code-coverage": "^3.9.11",
    "@date-io/moment": "^2.11.0",
    "@fortawesome/fontawesome-svg-core": "^1.2.36",
    "@fortawesome/free-brands-svg-icons": "^6.0.0",
    "@fortawesome/free-regular-svg-icons": "^6.1.1",
    "@fortawesome/free-solid-svg-icons": "^6.1.1",
    "@fortawesome/react-fontawesome": "^0.1.18",
    "@material-ui/core": "^4.12.4",
    "@material-ui/icons": "^4.11.2",
    "@material-ui/lab": "^4.0.0-alpha.60",
    "@material-ui/pickers": "^3.3.10",
    "@paciolan/remote-component": "^2.11.0",
    "@rjsf/core": "^3.1.0",
    "@rjsf/material-ui": "^3.0.0",
    "@zeit/next-css": "^1.0.1",
    "babel-plugin-istanbul": "^6.0.0",
    "babel-plugin-relay": "^13.2.0",
    "billboard.js": "=3.3.3",
    "caniuse-lite": "^1.0.30001279",
    "classnames": "^2.3.1",
    "codemirror": "^5.65.5",
    "color-string": "^1.5.5",
    "cron-time-generator": "^1.3.0",
    "eslint-loader": "^4.0.2",
    "glob-parent": "^5.1.2",
    "graphql": "^15.7.2",
    "immutable": "^4.0.0",
    "isomorphic-unfetch": "^3.1.0",
    "js-yaml": "^4.1.0",
    "jsonlint-mod": "^1.7.6",
    "jss": "latest",
    "lodash": "^4.17.21",
    "minimist": ">=1.2.2",
    "moment": "^2.29.2",
    "mui-datatables": "^3.7.8",
    "next": "^10.0.1",
    "next-compose": "0.0.2",
    "next-redux-wrapper": "^3.0.0-alpha.3",
    "notistack": "^1.0.10",
    "path-parse": "^1.0.7",
    "prop-types": "latest",
    "react": "^16.14.0",
    "react-big-calendar": "^0.35.0",
    "react-codemirror2": "^7.2.1",
    "react-countdown-clock": "^2.6.0",
    "react-dom": "^16.14.0",
    "react-jss": "^10.7.1",
    "react-lazyload": "^3.2.0",
    "react-moment": "^1.1.1",
<<<<<<< HEAD
    "react-redux": "^7.2.5",
    "react-relay": "^13.2.0",
=======
    "react-redux": "^8.0.2",
    "react-relay": "^11.0.0",
>>>>>>> 97eea92d
    "react-runtime": "^1.1.0",
    "react-select": "^2.4.3",
    "react-slick": "^0.29.0",
    "redux": "^4.1.0",
    "redux-devtools-extension": "^2.13.9",
    "redux-thunk": "^2.4.0",
    "relay-runtime": "^13.1.1",
    "set-value": "^4.0.1",
    "styled-jsx": "^4.0.1",
    "subscriptions-transport-ws": "^0.9.19",
    "tar": "^6.1.11",
    "uuid": "^8.3.2"
  },
  "devDependencies": {
    "@babel/eslint-parser": "^7.17.0",
    "@babel/traverse": "^7.17.3",
    "@babel/types": "^7.17.0",
    "@types/react-relay": "^13.0.2",
    "cypress": "^9.5.3",
    "cypress-file-upload": "^5.0.8",
    "eslint": "^7.31.0",
    "eslint-config-airbnb": "^19.0.4",
    "eslint-config-google": "^0.14.0",
    "eslint-plugin-cypress": "^2.12.1",
    "eslint-plugin-import": "^2.26.0",
    "eslint-plugin-jsx-a11y": "^6.5.1",
    "eslint-plugin-react": "^7.27.0",
    "eslint-plugin-react-hooks": "^4.3.0",
    "http-proxy": "^1.18.1",
    "husky": "^7.0.2",
    "lint-staged": "^12.3.5",
    "nodemon": "^2.0.12",
    "nyc": "^15.1.0",
    "relay-compiler": "^13.2.0",
    "start-server-and-test": "^1.13.1",
    "webpack": "^4.44.0",
    "webpack-cli": "^4.9.2"
  }
}<|MERGE_RESOLUTION|>--- conflicted
+++ resolved
@@ -85,13 +85,8 @@
     "react-jss": "^10.7.1",
     "react-lazyload": "^3.2.0",
     "react-moment": "^1.1.1",
-<<<<<<< HEAD
-    "react-redux": "^7.2.5",
     "react-relay": "^13.2.0",
-=======
     "react-redux": "^8.0.2",
-    "react-relay": "^11.0.0",
->>>>>>> 97eea92d
     "react-runtime": "^1.1.0",
     "react-select": "^2.4.3",
     "react-slick": "^0.29.0",
