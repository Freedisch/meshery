<<<<<<< HEAD
import {
  Environment,
  Network,
  RecordSource,
  Store,
} from 'relay-runtime';
  
function fetchQuery(
  operation,
  variables,
) {
  return fetch('http://localhost:9081/api/system/graphql/query', {
    method: 'POST',
=======
import { Environment, Network, Observable, RecordSource, Store } from "relay-runtime";
import { promisifiedDataFetch } from "./data-fetch";
import { SubscriptionClient } from "subscriptions-transport-ws";

function fetchQuery(operation, variables) {
  return promisifiedDataFetch("/api/system/graphql/query", {
>>>>>>> e4724d0c
    headers: {
      "Content-Type": "application/json",
    },
    credentials: "include",
    method: "POST",
    body: JSON.stringify({
      query: operation.text,
      variables,
    }),
  });
}

function setupSubscription(config, variables, cacheConfig, observer) {
  const query = config.text;

  const subscriptionClient = new SubscriptionClient("ws://localhost:9081/api/system/graphql/query", {
    reconnect: true,
  });

  const subscribeObservable = subscriptionClient.request({ query, variables }, (error, result) => {
    if (error) {
      console.error(error);
      return
    }

    observer.onNext({ data: result });
  });

  return Observable.from(subscribeObservable);
}

const environment = new Environment({
  network: Network.create(fetchQuery, setupSubscription),
  store: new Store(new RecordSource()),
});

export default environment;<|MERGE_RESOLUTION|>--- conflicted
+++ resolved
@@ -1,25 +1,9 @@
-<<<<<<< HEAD
-import {
-  Environment,
-  Network,
-  RecordSource,
-  Store,
-} from 'relay-runtime';
-  
-function fetchQuery(
-  operation,
-  variables,
-) {
-  return fetch('http://localhost:9081/api/system/graphql/query', {
-    method: 'POST',
-=======
 import { Environment, Network, Observable, RecordSource, Store } from "relay-runtime";
 import { promisifiedDataFetch } from "./data-fetch";
 import { SubscriptionClient } from "subscriptions-transport-ws";
 
 function fetchQuery(operation, variables) {
   return promisifiedDataFetch("/api/system/graphql/query", {
->>>>>>> e4724d0c
     headers: {
       "Content-Type": "application/json",
     },
