package main

import (
	"context"
	"net/http"
	"os"
	"os/signal"
	"path"
	"time"

	"github.com/layer5io/meshery/helpers"

	"github.com/layer5io/meshery/handlers"
	"github.com/layer5io/meshery/models"
	"github.com/layer5io/meshery/router"
	"github.com/spf13/viper"

	"github.com/sirupsen/logrus"

	"github.com/vmihailenco/taskq/v3"
	"github.com/vmihailenco/taskq/v3/memqueue"
)

var globalTokenForAnonymousResults string

func main() {
	if globalTokenForAnonymousResults != "" {
		models.GlobalTokenForAnonymousResults = globalTokenForAnonymousResults
	}

	ctx := context.Background()

	viper.AutomaticEnv()

	viper.SetDefault("PORT", 8080)
	viper.SetDefault("ADAPTER_URLS", "")

	home, err := os.UserHomeDir()
	if viper.GetString("USER_DATA_FOLDER") == "" {
		if err != nil {
			logrus.Fatalf("unable to retrieve the user's home directory: %v", err)
		}
		viper.SetDefault("USER_DATA_FOLDER", path.Join(home, ".meshery", "config"))
	}
	logrus.Infof("Using '%s' to store user data", viper.GetString("USER_DATA_FOLDER"))

	if viper.GetString("KUBECONFIG_FOLDER") == "" {
		if err != nil {
			logrus.Fatalf("unable to retrieve the user's home directory: %v", err)
		}
		viper.SetDefault("KUBECONFIG_FOLDER", path.Join(home, ".kube"))
	}
	logrus.Infof("Using '%s' as the folder to look for kubeconfig file", viper.GetString("KUBECONFIG_FOLDER"))

	if viper.GetBool("DEBUG") {
		logrus.SetLevel(logrus.DebugLevel)
	}
	logrus.Infof("Log level: %s", logrus.GetLevel())

	adapterURLs := viper.GetStringSlice("ADAPTER_URLS")

	adapterTracker := helpers.NewAdaptersTracker(adapterURLs)
	queryTracker := helpers.NewUUIDQueryTracker()

	// Uncomment line below to generate a new UUID and force the user to login every time Meshery is started.
	// fileSessionStore := sessions.NewFilesystemStore("", []byte(uuid.NewV4().Bytes()))
	// fileSessionStore := sessions.NewFilesystemStore("", []byte("Meshery"))
	// fileSessionStore.MaxLength(0)

	QueueFactory := memqueue.NewFactory()
	mainQueue := QueueFactory.RegisterQueue(&taskq.QueueOptions{
		Name: "loadTestReporterQueue",
	})

	provs := map[string]models.Provider{}

	preferencePersister, err := models.NewMapPreferencePersister()
	if err != nil {
		logrus.Fatal(err)
	}
	defer preferencePersister.ClosePersister()

	resultPersister, err := models.NewBitCaskResultsPersister(viper.GetString("USER_DATA_FOLDER"))
	if err != nil {
		logrus.Fatal(err)
	}
	defer resultPersister.CloseResultPersister()

<<<<<<< HEAD
	testConfigPersister, err := models.NewBitCaskTestProfilesPersister(viper.GetString("USER_DATA_FOLDER"))
	if err != nil {
		logrus.Fatal(err)
	}
	defer testConfigPersister.CloseTestConfigsPersister()

	// randID, _ := uuid.NewV4()
	// cookieSessionStore = sessions.NewCookieStore(randID.Bytes())
=======
>>>>>>> 69b31874
	saasBaseURL := viper.GetString("SAAS_BASE_URL")
	lProv := &models.DefaultLocalProvider{
		SaaSBaseURL: saasBaseURL,
		MapPreferencePersister: preferencePersister,
		ResultPersister:        resultPersister,
		TestProfilesPersister:  testConfigPersister,
	}
	provs[lProv.Name()] = lProv

	cPreferencePersister, err := models.NewBitCaskPreferencePersister(viper.GetString("USER_DATA_FOLDER"))
	if err != nil {
		logrus.Fatal(err)
	}
	defer preferencePersister.ClosePersister()

	if saasBaseURL == "" {
		logrus.Fatalf("SAAS_BASE_URL environment variable not set.")
	}
	cp := &models.MesheryRemoteProvider{
		SaaSBaseURL:   saasBaseURL,
		RefCookieName: "meshery_ref",
		SessionName:   "meshery",
		TokenStore:    make(map[string]string),
		LoginCookieDuration:        1 * time.Hour,
		BitCaskPreferencePersister: cPreferencePersister,
		ProviderVersion:            "v0.3.14",
	}
	cp.SyncPreferences()
	defer cp.StopSyncPreferences()
	provs[cp.Name()] = cp

	h := handlers.NewHandlerInstance(&models.HandlerConfig{
		Providers:              provs,
		ProviderCookieName:     "meshery-provider",
		ProviderCookieDuration: 30 * 24 * time.Hour,

		AdapterTracker: adapterTracker,
		QueryTracker:   queryTracker,

		Queue: mainQueue,

		KubeConfigFolder: viper.GetString("KUBECONFIG_FOLDER"),

		GrafanaClient:         models.NewGrafanaClient(),
		GrafanaClientForQuery: models.NewGrafanaClientWithHTTPClient(&http.Client{Timeout: time.Second}),

		PrometheusClient:         models.NewPrometheusClient(),
		PrometheusClientForQuery: models.NewPrometheusClientWithHTTPClient(&http.Client{Timeout: time.Second}),
	})

	port := viper.GetInt("PORT")
	r := router.NewRouter(ctx, h, port)

	c := make(chan os.Signal, 1)
	signal.Notify(c, os.Interrupt)

	go func() {
		logrus.Infof("Starting Server listening on :%d", port)
		if err := r.Run(); err != nil {
			logrus.Fatalf("ListenAndServe Error: %v", err)
		}
	}()
	<-c
	logrus.Info("Shutting down Meshery")
}<|MERGE_RESOLUTION|>--- conflicted
+++ resolved
@@ -86,17 +86,12 @@
 	}
 	defer resultPersister.CloseResultPersister()
 
-<<<<<<< HEAD
 	testConfigPersister, err := models.NewBitCaskTestProfilesPersister(viper.GetString("USER_DATA_FOLDER"))
 	if err != nil {
 		logrus.Fatal(err)
 	}
 	defer testConfigPersister.CloseTestConfigsPersister()
 
-	// randID, _ := uuid.NewV4()
-	// cookieSessionStore = sessions.NewCookieStore(randID.Bytes())
-=======
->>>>>>> 69b31874
 	saasBaseURL := viper.GetString("SAAS_BASE_URL")
 	lProv := &models.DefaultLocalProvider{
 		SaaSBaseURL: saasBaseURL,
