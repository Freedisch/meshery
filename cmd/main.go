--- conflicted
+++ resolved
@@ -151,7 +151,6 @@
 	brokerConn := nats.NewEmptyConnection
 
 	err = dbHandler.AutoMigrate(
-<<<<<<< HEAD
 		&meshsyncmodel.KeyValue{},
 		&meshsyncmodel.Object{},
 		&meshsyncmodel.ResourceSpec{},
@@ -163,19 +162,9 @@
 		&models.MesheryFilter{},
 		&models.PatternResource{},
 		&models.MesheryApplication{},
-=======
-		meshsyncmodel.KeyValue{},
-		meshsyncmodel.Object{},
-		models.PerformanceProfile{},
-		models.MesheryResult{},
-		models.MesheryPattern{},
-		models.MesheryFilter{},
-		models.PatternResource{},
-		models.MesheryApplication{},
-		models.UserPreference{},
-		models.PerformanceTestConfig{},
-		models.SmiResultWithID{},
->>>>>>> d91b37b8
+		&models.UserPreference{},
+		&models.PerformanceTestConfig{},
+		&models.SmiResultWithID{},
 	)
 	if err != nil {
 		logrus.Fatal(err)
